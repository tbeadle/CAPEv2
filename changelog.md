--- conflicted
+++ resolved
@@ -1,13 +1,10 @@
-<<<<<<< HEAD
-### [12.03.2023] Linux suport and configs
+### [12.03.2024]
+* Monitor update: Initial IPv6 support - thanks @cccs-mog
 * Linux support details can be seen in this [Pull Request](https://github.com/kevoreilly/CAPEv2/pull/2001)
 * We remove all `x.conf` to finish the mess with the configs.
     * DO NOT EDIT `.conf.default` files. cape2.sh makes a copy of them removing `.default`.
     * If you don't use `cape2.sh`.
         * Run: `for filename in conf/default/*.conf.default; do cp -vf "./$filename" "./$(echo "$filename" | sed -e 's/.default//g' | sed -e 's/default//g')";  done`
-=======
-### [12.03.2024]
-* Monitor update: Initial IPv6 support - thanks @cccs-mog
 
 ### [07.03.2024]
 * Monitor updates:
@@ -15,7 +12,6 @@
     * Expand 'syscall' breakpoints to handle indirect syscalls (sysbpmode=1)
     * Small fixes & improvements
 * Pikabot detection update & anti-hook bypass
->>>>>>> 0b9167d3
 
 ### [29.02.2024]
 * TLP fields added to distributed database. Requires db upgrade: `cd utils/db_migration_db && alembic upgrade head`
