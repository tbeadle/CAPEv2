--- conflicted
+++ resolved
@@ -58,11 +58,7 @@
         run_multiple_functions = False
 
         if function:
-<<<<<<< HEAD
-            # If user has requested we use functions (by name or by ordinal number), separated by pipes
-=======
             # If user has requested we use functions (by name or by ordinal number), separated by colon
->>>>>>> 612d2b77
             if enable_multi and ":" in function:
                 function = function.split(":")
                 run_multiple_functions = True
