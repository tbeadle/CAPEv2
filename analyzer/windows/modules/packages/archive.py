# Copyright (C) 2010-2015 Cuckoo Foundation.
# This file is part of Cuckoo Sandbox - http://www.cuckoosandbox.org
# See the file 'docs/LICENSE' for copying permission.

import logging
import os
import shutil

from pathlib import Path

from lib.common.abstracts import Package
from lib.common.exceptions import CuckooPackageError
<<<<<<< HEAD
from lib.common.zip_utils import (
    extract_archive,
    get_file_names,
    winrar_extractor,
    get_interesting_files,
    upload_extracted_files,
)
=======
from lib.common.hashing import hash_file
from lib.common.parse_pe import choose_dll_export, is_pe_image
from lib.common.results import upload_to_host
from lib.common.zip_utils import attempt_multiple_passwords, extract_archive, get_file_names, winrar_extractor
>>>>>>> bd53b494

log = logging.getLogger(__name__)


class Archive(Package):
    """Archive analysis package."""

    PATHS = [
        ("SystemRoot", "system32", "cmd.exe"),
        ("SystemRoot", "system32", "wscript.exe"),
        ("SystemRoot", "system32", "rundll32.exe"),
        ("SystemRoot", "system32", "regsvr32.exe"),
        ("SystemRoot", "sysnative", "WindowsPowerShell", "v1.0", "powershell.exe"),
        ("SystemRoot", "system32", "xpsrchvw.exe"),
        ("ProgramFiles", "7-Zip", "7z.exe"),
        ("ProgramFiles", "WinRAR", "WinRAR.exe"),
        ("ProgramFiles", "Microsoft Office", "WINWORD.EXE"),
        ("ProgramFiles", "Microsoft Office", "Office*", "WINWORD.EXE"),
        ("ProgramFiles", "Microsoft Office*", "root", "Office*", "WINWORD.EXE"),
        ("ProgramFiles", "Microsoft Office", "WORDVIEW.EXE"),
        ("ProgramFiles", "Microsoft Office", "EXCEL.EXE"),
        ("ProgramFiles", "Microsoft Office", "Office*", "EXCEL.EXE"),
        ("ProgramFiles", "Microsoft Office*", "root", "Office*", "EXCEL.EXE"),
        ("ProgramFiles", "Microsoft", "Edge", "Application", "msedge.exe"),
    ]

    def start(self, path):
        # 7za and 7r is limited so better install it inside of the vm
        # seven_zip_path = os.path.join(os.getcwd(), "bin", "7z.exe")
        # if not os.path.exists(seven_zip_path):
        # Let's hope it's in the VM image
        seven_zip_path = self.get_path_app_in_path("7z.exe")
        password = self.options.get("password", "infected")
        archive_name = Path(path).name

        # We are extracting the archive to C:\\<archive_name> rather than the TEMP directory because
        # actors are using LNK files that use relative directory traversal at arbitrary depth.
        # They expect to find the root of the drive.
        root = os.path.join("C:\\", archive_name)

        # Check if root exists already due to the file path
        if os.path.exists(root) and os.path.isfile(root):
            root = os.path.join("C:\\", "extracted_iso", archive_name)

        os.makedirs(root, exist_ok=True)

        file_names = get_file_names(seven_zip_path, path)
        if len(file_names):
            try_multiple_passwords = attempt_multiple_passwords(self.options, password)
            extract_archive(seven_zip_path, path, root, password, try_multiple_passwords)

        # Try extract with winrar, in some cases 7z-full fails with .Iso
        if not file_names:
            winrar_path = self.get_path_app_in_path("WinRAR.exe")
            if os.path.exists(winrar_path):
                file_names = winrar_extractor(winrar_path, root, path)

        if not file_names:
            raise CuckooPackageError("Empty archive")

        # Handle special characters that 7ZIP cannot
        # We have the file names according to 7ZIP output (file_names)
        # We have the file names that were actually extracted (files at root)
        # If these values are different, replace all
        files_at_root = [os.path.join(r, f).replace(f"{root}\\", "") for r, _, files in os.walk(root) for f in files]
        log.debug(files_at_root)
        if set(file_names) != set(files_at_root):
            log.debug(f"Replacing {file_names} with {files_at_root}")
            file_names = files_at_root

        upload_extracted_files(root, files_at_root)

        # Copy these files to the root directory, just in case!
        dirs = []
        for item in os.listdir(root):
            d = os.path.join(root, item)
            if os.path.isdir(d):
                if d not in dirs:
                    dirs.append(d)
                    try:
                        shutil.copytree(d, os.path.join("C:\\", item))
                    except Exception as e:
                        log.warning(f"Couldn't copy {d} to root of C: {e}")
            else:
                try:
                    shutil.copy(d, "C:\\")
                except Exception as e:
                    log.warning(f"Couldn't copy {d} to root of C: {e}")

        file_name = self.options.get("file")
        # If no file name is provided via option, discover files to execute.
        if not file_name:
            ret_list = []

            # Attempt to find at least one valid exe extension in the archive
            interesting_files = get_interesting_files(file_names)

            if not interesting_files:
                log.debug("No interesting files found, auto executing the first file: %s", file_names[0])
                interesting_files.append(file_names[0])

            log.debug("Missing file option, auto executing: %s", interesting_files)
            for interesting_file in interesting_files:
                file_path = os.path.join(root, interesting_file)
                ret_list.append(self.execute_interesting_file(root, interesting_file, file_path))

            return ret_list
        else:
            file_path = os.path.join(root, file_name)
            return self.execute_interesting_file(root, file_name, file_path)<|MERGE_RESOLUTION|>--- conflicted
+++ resolved
@@ -10,20 +10,15 @@
 
 from lib.common.abstracts import Package
 from lib.common.exceptions import CuckooPackageError
-<<<<<<< HEAD
+
 from lib.common.zip_utils import (
     extract_archive,
     get_file_names,
     winrar_extractor,
     get_interesting_files,
     upload_extracted_files,
+    attempt_multiple_passwords
 )
-=======
-from lib.common.hashing import hash_file
-from lib.common.parse_pe import choose_dll_export, is_pe_image
-from lib.common.results import upload_to_host
-from lib.common.zip_utils import attempt_multiple_passwords, extract_archive, get_file_names, winrar_extractor
->>>>>>> bd53b494
 
 log = logging.getLogger(__name__)
 
