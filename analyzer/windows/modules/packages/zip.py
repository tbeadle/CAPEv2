# Copyright (C) 2010-2015 Cuckoo Foundation.
# This file is part of Cuckoo Sandbox - http://www.cuckoosandbox.org
# See the file 'docs/LICENSE' for copying permission.

import logging
import os
import shutil

try:
    import re2 as re
except ImportError:
    import re

from lib.common.abstracts import Package
from lib.common.common import check_file_extension
from lib.common.exceptions import CuckooPackageError
from lib.common.parse_pe import is_pe_image
from lib.common.zip_utils import extract_archive, extract_zip, get_file_names, get_infos

log = logging.getLogger(__name__)

EXE_REGEX = re.compile(
    r"(\.exe|\.dll|\.scr|\.msi|\.bat|\.lnk|\.js|\.jse|\.vbs|\.vbe|\.wsf|\.ps1|\.db|\.cmd|\.dat|\.tmp|\.temp)$",
    flags=re.IGNORECASE
)
PE_INDICATORS = [b"MZ", b"This program cannot be run in DOS mode"]

class Zip(Package):
    """Zip analysis package."""

    PATHS = [
        ("SystemRoot", "system32", "cmd.exe"),
        ("SystemRoot", "system32", "wscript.exe"),
        ("SystemRoot", "system32", "rundll32.exe"),
        ("SystemRoot", "sysnative", "WindowsPowerShell", "v1.0", "powershell.exe"),
        ("ProgramFiles", "7-Zip", "7z.exe"),
        ("SystemRoot", "system32", "xpsrchvw.exe"),
        ("ProgramFiles", "Microsoft Office", "WINWORD.EXE"),
        ("ProgramFiles", "Microsoft Office", "Office*", "WINWORD.EXE"),
        ("ProgramFiles", "Microsoft Office*", "root", "Office*", "WINWORD.EXE"),
        ("ProgramFiles", "Microsoft Office", "WORDVIEW.EXE"),
    ]

    def execute_interesting_file(self, root: str, file_name: str, file_path: str):
        log.debug('file_name: "%s"', file_name)
        if file_name.lower().endswith((".lnk", ".bat", ".cmd")):
            cmd_path = self.get_path("cmd.exe")
            cmd_args = f'/c "cd ^"{root}^" && start /wait ^"^" ^"{file_path}^"'
            return self.execute(cmd_path, cmd_args, file_path)
        elif file_name.lower().endswith(".msi"):
            msi_path = self.get_path("msiexec.exe")
            msi_args = f'/I "{file_path}"'
            return self.execute(msi_path, msi_args, file_path)
        elif file_name.lower().endswith((".js", ".jse", ".vbs", ".vbe", ".wsf")):
            cmd_path = self.get_path("cmd.exe")
            wscript = self.get_path_app_in_path("wscript.exe")
            cmd_args = f'/c "cd ^"{root}^" && {wscript} ^"{file_path}^"'
            return self.execute(cmd_path, cmd_args, file_path)
        elif file_name.lower().endswith((".dll", ".db", ".dat", ".tmp", ".temp")):
            # We are seeing techniques where dll files are named with the .db/.dat/.tmp/.temp extensions
            if not file_name.lower().endswith(".dll"):
                with open(file_path, "rb") as f:
                    if not any(PE_indicator in f.read() for PE_indicator in PE_INDICATORS):
                        return
            rundll32 = self.get_path_app_in_path("rundll32.exe")
            function = self.options.get("function", "#1")
            arguments = self.options.get("arguments")
            dllloader = self.options.get("dllloader")
            dll_args = f'"{file_path}",{function}'
            if arguments:
                dll_args += f" {arguments}"
            if dllloader:
                newname = os.path.join(os.path.dirname(rundll32), dllloader)
                shutil.copy(rundll32, newname)
                rundll32 = newname
            return self.execute(rundll32, dll_args, file_path)
        elif file_name.lower().endswith(".ps1"):
            powershell = self.get_path_app_in_path("powershell.exe")
            args = f'-NoProfile -ExecutionPolicy bypass -File "{file_path}"'
            return self.execute(powershell, args, file_path)
<<<<<<< HEAD
        elif file_name.lower().endswith(".doc"):
            # Try getting winword or wordview as a backup
            try:
                word = self.get_path_glob("WINWORD.EXE")
            except CuckooPackageError:
                word = self.get_path_glob("WORDVIEW.EXE")

            return self.execute(word, f'"{file_path}" /q', file_path)
=======
        elif is_pe_image(file_path):
            file_path = check_file_extension(file_path, ".exe")
            return self.execute(file_path, self.options.get("arguments"), file_path)
        else:
            cmd_path = self.get_path("cmd.exe")
            cmd_args = f'/c "cd ^"{root}^" && start /wait ^"^" ^"{file_path}^"'
            return self.execute(cmd_path, cmd_args, file_path)

    def start(self, path):
        password = self.options.get("password", "infected")
        appdata = self.options.get("appdata")
        root = os.environ["APPDATA"] if appdata else os.environ["TEMP"]
        file_names = []
        try:
            zipinfos = get_infos(path)
            extract_zip(path, root, password, 0)
            for f in zipinfos:
                file_names.append(f.filename)
        except CuckooPackageError:
            # use 7z on files that Python zip module couldn't handle
            seven_zip_path = self.get_path_app_in_path("7z.exe")
            file_names = get_file_names(seven_zip_path, path)
            if len(file_names):
                extract_archive(seven_zip_path, path, root, password)

        file_name = self.options.get("file")
        # If no file name is provided via option, discover files to execute.
        if not file_name:
            # No name provided try to find a better name.
            if not len(file_names):
                raise CuckooPackageError("Empty ZIP archive")

            # Attempt to find at least one valid exe extension in the archive
            interesting_files = []
            ret_list = []

            for f in file_names:
                if re.search(EXE_REGEX, f):
                    interesting_files.append(f)

            if not interesting_files:
                log.debug("No interesting files found, auto executing the first file: %s", file_names[0])
                interesting_files.append(file_names[0])

            log.debug("Missing file option, auto executing: %s", interesting_files)
            for interesting_file in interesting_files:
                file_path = os.path.join(root, interesting_file)
                ret_list.append(self.execute_interesting_file(root, interesting_file, file_path))

            return ret_list
>>>>>>> 970b6ddc
        else:
            file_path = os.path.join(root, file_name)
            return self.execute_interesting_file(root, file_name, file_path)<|MERGE_RESOLUTION|>--- conflicted
+++ resolved
@@ -78,7 +78,6 @@
             powershell = self.get_path_app_in_path("powershell.exe")
             args = f'-NoProfile -ExecutionPolicy bypass -File "{file_path}"'
             return self.execute(powershell, args, file_path)
-<<<<<<< HEAD
         elif file_name.lower().endswith(".doc"):
             # Try getting winword or wordview as a backup
             try:
@@ -87,7 +86,6 @@
                 word = self.get_path_glob("WORDVIEW.EXE")
 
             return self.execute(word, f'"{file_path}" /q', file_path)
-=======
         elif is_pe_image(file_path):
             file_path = check_file_extension(file_path, ".exe")
             return self.execute(file_path, self.options.get("arguments"), file_path)
@@ -138,7 +136,6 @@
                 ret_list.append(self.execute_interesting_file(root, interesting_file, file_path))
 
             return ret_list
->>>>>>> 970b6ddc
         else:
             file_path = os.path.join(root, file_name)
             return self.execute_interesting_file(root, file_name, file_path)