# Copyright (C) 2010-2015 Cuckoo Foundation.
# This file is part of Cuckoo Sandbox - http://www.cuckoosandbox.org
# See the file 'docs/LICENSE' for copying permission.

from __future__ import absolute_import
from __future__ import print_function

import os
import sys
import zlib
import shutil
import json
import zipfile
import tempfile
import datetime
from io import BytesIO
from urllib.parse import quote

from django.conf import settings
from wsgiref.util import FileWrapper
from django.http import HttpResponse, StreamingHttpResponse, JsonResponse
from django.shortcuts import redirect, render
from django.views.decorators.http import require_safe
from django.views.decorators.csrf import csrf_exempt
from django.contrib.auth.decorators import login_required
from django.core.exceptions import PermissionDenied
from ratelimit.decorators import ratelimit

sys.path.append(settings.CUCKOO_PATH)

from lib.cuckoo.core.database import Database, Task, TASK_PENDING
from lib.cuckoo.common.config import Config
from lib.cuckoo.common.constants import CUCKOO_ROOT, ANALYSIS_BASE_PATH
from lib.cuckoo.common.web_utils import perform_malscore_search, perform_search, perform_ttps_search, my_rate_minutes, my_rate_seconds, rateblock, statistics
import modules.processing.network as network

try:
    import re2 as re
except ImportError:
    import re


try:
    import requests
    HAVE_REQUEST = True
except ImportError:
    HAVE_REQUEST = False

try:
    import pyzipper
    HAVE_PYZIPPER = True
except ImportError:
    print("Missed dependency: pip3 install pyzipper -U")
    HAVE_PYZIPPER = False

TASK_LIMIT = 25

processing_cfg = Config("processing")
reporting_cfg = Config("reporting")

# On demand features
HAVE_FLARE_CAPA = False
if processing_cfg.flare_capa.on_demand:
    from lib.cuckoo.common.cape_utils import flare_capa_details, HAVE_FLARE_CAPA

HAVE_VBA2GRAPH = False
if processing_cfg.vba2graph.on_demand:
    from lib.cuckoo.common.cape_utils import vba2graph_func, HAVE_VBA2GRAPH


if reporting_cfg.bingraph.on_demand:
    try:
        from lib.cuckoo.common.graphs.binGraph.binGraph import generate_graphs as bingraph_gen
        from modules.reporting.bingraph import bingraph_args_dict
        HAVE_BINGRAPH = True
    except ImportError:
        HAVE_BINGRAPH = False
else:
    HAVE_BINGRAPH = False


# Used for displaying enabled config options in Django UI
enabledconf = dict()
for cfile in ["reporting", "processing", "auxiliary", "web"]:
    curconf = Config(cfile)
    confdata = curconf.get_config()
    for item in confdata:
        if "enabled" in confdata[item]:
            if confdata[item]["enabled"] == "yes":
                enabledconf[item] = True
            else:
                enabledconf[item] = False

if enabledconf["mongodb"]:
    import pymongo
    from bson.objectid import ObjectId

    results_db = pymongo.MongoClient(
        settings.MONGO_HOST, port=settings.MONGO_PORT, username=settings.MONGO_USER, password=settings.MONGO_PASS, authSource=settings.MONGO_DB
    )[settings.MONGO_DB]
es_as_db = False
essearch = False
if enabledconf["elasticsearchdb"]:
    from elasticsearch import Elasticsearch

    essearch = Config("reporting").elasticsearchdb.searchonly
    if not essearch:
        es_as_db = True
    baseidx = Config("reporting").elasticsearchdb.index
    fullidx = baseidx + "-*"
    es = Elasticsearch(hosts=[{"host": settings.ELASTIC_HOST, "port": settings.ELASTIC_PORT,}], timeout=60)

db = Database()

# Conditional decorator for web authentication
class conditional_login_required(object):
    def __init__(self, dec, condition):
        self.decorator = dec
        self.condition = condition

    def __call__(self, func):
        if not self.condition:
            return func
        return self.decorator(func)


def get_analysis_info(db, id=-1, task=None):
    if not task:
        task = db.view_task(id)
    if not task:
        return None

    new = task.to_dict()
    if new["category"] in ["file", "pcap", "static"] and new["sample_id"] != None:
        new["sample"] = db.view_sample(new["sample_id"]).to_dict()
        filename = os.path.basename(new["target"])
        new.update({"filename": filename})

    if "machine" in new and new["machine"]:
        machine = new["machine"]
        machine = machine.strip(".vmx")
        machine = os.path.basename(machine)
        new.update({"machine": machine})

    if enabledconf["mongodb"]:
        rtmp = results_db.analysis.find_one(
            {"info.id": int(new["id"])},
            {
                "info": 1,
                "virustotal_summary": 1,
                "info.custom": 1,
                "info.shrike_msg": 1,
                "malscore": 1,
                "detections": 1,
                "network.pcap_sha256": 1,
                "mlist_cnt": 1,
                "f_mlist_cnt": 1,
                "info.package": 1,
                "target.file.clamav": 1,
                "suri_tls_cnt": 1,
                "suri_alert_cnt": 1,
                "suri_http_cnt": 1,
                "suri_file_cnt": 1,
                "trid": 1,
                "_id": 0,
            },
            sort=[("_id", pymongo.DESCENDING)],
        )

    if es_as_db:
        rtmp = es.search(index=fullidx, doc_type="analysis", q='info.id: "%s"' % str(new["id"]))["hits"]["hits"]
        if len(rtmp) > 1:
            rtmp = rtmp[-1]["_source"]
        elif len(rtmp) == 1:
            rtmp = rtmp[0]["_source"]
        else:
            pass

    if rtmp:
        for keyword in (
            "detections",
            "virustotal_summary",
            "mlist_cnt",
            "f_mlist_cnt",
            "suri_tls_cnt",
            "suri_alert_cnt",
            "suri_file_cnt",
            "suri_http_cnt",
            "mlist_cnt",
            "f_mlist_cnt",
            "malscore",
        ):
            if keyword in rtmp:
                new[keyword] = rtmp[keyword]

        if "info" in rtmp:
            for keyword in ("custom", "package"):
                if rtmp["info"].get(keyword, False):
                    new[keyword] = rtmp["info"][keyword]

            if enabledconf.get("display_shrike", False) and rtmp["info"].get("shrike_msg", False):
                new["shrike_msg"] = rtmp["info"]["shrike_msg"]
            if enabledconf.get("display_shrike", False) and rtmp["info"].get("shrike_msg", False):
                new["shrike_msg"] = rtmp["info"]["shrike_msg"]

        if "network" in rtmp and "pcap_sha256" in rtmp["network"]:
            new["pcap_sha256"] = rtmp["network"]["pcap_sha256"]

        if rtmp.get("target", {}).get("file", False):
            for keyword in ("clamav", "trid"):
                if rtmp["info"].get(keyword, False):
                    new[keyword] = rtmp["info"]["target"][keyword]

        if settings.MOLOCH_ENABLED:
            if settings.MOLOCH_BASE[-1] != "/":
                settings.MOLOCH_BASE = settings.MOLOCH_BASE + "/"
            new["moloch_url"] = (
                settings.MOLOCH_BASE
                + "?date=-1&expression=tags"
                + quote("\x3d\x3d\x22%s\x3a%s\x22" % (settings.MOLOCH_NODE, new["id"]), safe="")
            )

    return new


@require_safe
@conditional_login_required(login_required, settings.WEB_AUTHENTICATION)
def index(request, page=1):
    page = int(page)
    if page == 0:
        page = 1
    off = (page - 1) * TASK_LIMIT

    tasks_files = db.list_tasks(limit=TASK_LIMIT, offset=off, category="file", not_status=TASK_PENDING)
    tasks_files += db.list_tasks(limit=TASK_LIMIT, offset=off, category="static", not_status=TASK_PENDING)
    tasks_urls = db.list_tasks(limit=TASK_LIMIT, offset=off, category="url", not_status=TASK_PENDING)
    tasks_pcaps = db.list_tasks(limit=TASK_LIMIT, offset=off, category="pcap", not_status=TASK_PENDING)
    analyses_files = []
    analyses_urls = []
    analyses_pcaps = []

    # Vars to define when to show Next/Previous buttons
    paging = dict()
    paging["show_file_next"] = "show"
    paging["show_url_next"] = "show"
    paging["show_pcap_next"] = "show"
    paging["next_page"] = str(page + 1)
    paging["prev_page"] = str(page - 1)

    pages_files_num = 0
    pages_urls_num = 0
    pages_pcaps_num = 0
    tasks_files_number = db.count_matching_tasks(category="file", not_status=TASK_PENDING) or 0
    tasks_files_number += db.count_matching_tasks(category="static", not_status=TASK_PENDING) or 0
    tasks_urls_number = db.count_matching_tasks(category="url", not_status=TASK_PENDING) or 0
    tasks_pcaps_number = db.count_matching_tasks(category="pcap", not_status=TASK_PENDING) or 0
    if tasks_files_number:
        pages_files_num = int(tasks_files_number / TASK_LIMIT + 1)
    if tasks_urls_number:
        pages_urls_num = int(tasks_urls_number / TASK_LIMIT + 1)
    if tasks_pcaps_number:
        pages_pcaps_num = int(tasks_pcaps_number / TASK_LIMIT + 1)
    files_pages = []
    urls_pages = []
    pcaps_pages = []
    if pages_files_num < 11 or page < 6:
        files_pages = list(range(1, min(10, pages_files_num) + 1))
    elif page > 5:
        files_pages = list(range(min(page - 5, pages_files_num - 10) + 1, min(page + 5, pages_files_num) + 1))
    if pages_urls_num < 11 or page < 6:
        urls_pages = list(range(1, min(10, pages_urls_num) + 1))
    elif page > 5:
        urls_pages = list(range(min(page - 5, pages_urls_num - 10) + 1, min(page + 5, pages_urls_num) + 1))
    if pages_pcaps_num < 11 or page < 6:
        pcaps_pages = list(range(1, min(10, pages_pcaps_num) + 1))
    elif page > 5:
        pcaps_pages = list(range(min(page - 5, pages_pcaps_num - 10) + 1, min(page + 5, pages_pcaps_num) + 1))

    # On a fresh install, we need handle where there are 0 tasks.
    buf = db.list_tasks(limit=1, category="file", not_status=TASK_PENDING, order_by=Task.added_on.asc())
    if len(buf) == 1:
        first_file = db.list_tasks(limit=1, category="file", not_status=TASK_PENDING, order_by=Task.added_on.asc())[0].to_dict()["id"]
        paging["show_file_prev"] = "show"
    else:
        paging["show_file_prev"] = "hide"
    buf = db.list_tasks(limit=1, category="url", not_status=TASK_PENDING, order_by=Task.added_on.asc())
    if len(buf) == 1:
        first_url = db.list_tasks(limit=1, category="url", not_status=TASK_PENDING, order_by=Task.added_on.asc())[0].to_dict()["id"]
        paging["show_url_prev"] = "show"
    else:
        paging["show_url_prev"] = "hide"
    buf = db.list_tasks(limit=1, category="pcap", not_status=TASK_PENDING, order_by=Task.added_on.asc())
    if len(buf) == 1:
        first_pcap = db.list_tasks(limit=1, category="pcap", not_status=TASK_PENDING, order_by=Task.added_on.asc())[0].to_dict()["id"]
        paging["show_pcap_prev"] = "show"
    else:
        paging["show_pcap_prev"] = "hide"

    if tasks_files:
        for task in tasks_files:
            new = get_analysis_info(db, task=task)
            if new["id"] == first_file:
                paging["show_file_next"] = "hide"
            if page <= 1:
                paging["show_file_prev"] = "hide"

            if db.view_errors(task.id):
                new["errors"] = True

            analyses_files.append(new)
    else:
        paging["show_file_next"] = "hide"

    if tasks_urls:
        for task in tasks_urls:
            new = get_analysis_info(db, task=task)
            if new["id"] == first_url:
                paging["show_url_next"] = "hide"
            if page <= 1:
                paging["show_url_prev"] = "hide"

            if db.view_errors(task.id):
                new["errors"] = True

            analyses_urls.append(new)
    else:
        paging["show_url_next"] = "hide"

    if tasks_pcaps:
        for task in tasks_pcaps:
            new = get_analysis_info(db, task=task)
            if new["id"] == first_pcap:
                paging["show_pcap_next"] = "hide"
            if page <= 1:
                paging["show_pcap_prev"] = "hide"

            if db.view_errors(task.id):
                new["errors"] = True

            analyses_pcaps.append(new)
    else:
        paging["show_pcap_next"] = "hide"

    paging["files_page_range"] = files_pages
    paging["urls_page_range"] = urls_pages
    paging["pcaps_page_range"] = pcaps_pages
    paging["current_page"] = page
    analyses_files.sort(key=lambda x: x["id"], reverse=True)
    return render(
        request,
        "analysis/index.html",
        {"files": analyses_files, "urls": analyses_urls, "pcaps": analyses_pcaps, "paging": paging, "config": enabledconf},
    )


@require_safe
@conditional_login_required(login_required, settings.WEB_AUTHENTICATION)
def pending(request):
    db = Database()
    tasks = db.list_tasks(inclide_hashes=True, status=TASK_PENDING)

    pending = []
    for task in tasks:
        pending.append({"target": task.target, "added_on": task.added_on, "category": task.category, "md5": task.sample.md5, "sha256": task.sample.sha256})

    return render(request, "analysis/pending.html", {"tasks": pending})


ajax_mongo_schema = {
    "CAPE": "CAPE",
    "CAPE_old": "CAPE",
    "dropped": "dropped",
    "debugger": "debugger",
    "behavior": "behavior",
    "network": "network",
}


@require_safe
@conditional_login_required(login_required, settings.WEB_AUTHENTICATION)
def load_files(request, task_id, category):
    """Filters calls for call category.
    @param task_id: cuckoo task id
    """
    #ToDo remove in CAPEv3
    if request.is_ajax() and category in ("CAPE", "CAPE_old", "dropped", "behavior", "debugger", "network"):
        bingraph = False
        debugger_logs = dict()
        bingraph_dict_content = {}
        # Search calls related to your PID.
        if enabledconf["mongodb"]:
            if category in ("behavior", "debugger"):
                data = results_db.analysis.find_one({"info.id": int(task_id)}, {"behavior.processes": 1, "behavior.processtree": 1, "info.tlp": 1, "_id": 0},)
                if category == "debugger":
                    data["debugger"] = data["behavior"]
            elif category == "network":
                data = results_db.analysis.find_one({"info.id": int(task_id)}, {ajax_mongo_schema[category]: 1, "info.tlp": 1, "suricata":1, "_id": 0})
            else:
                data = results_db.analysis.find_one({"info.id": int(task_id)}, {ajax_mongo_schema[category]: 1, "info.tlp": 1, "_id": 0})

            if ajax_mongo_schema.get(category, "") == "dropped":
                bingraph_path = os.path.join(CUCKOO_ROOT, "storage", "analyses", str(task_id), "bingraph")
                if os.path.exists(bingraph_path):
                    for block in data.get(category, []):
                        if not block.get("sha256"):
                            continue
                        tmp_file = os.path.join(bingraph_path, block["sha256"] + "-ent.svg")
                        if os.path.exists(tmp_file):
                            with open(tmp_file, "r") as f:
                                bingraph_dict_content.setdefault(block["sha256"], f.read())

            if ajax_mongo_schema.get(category, "").startswith("CAPE"):
                bingraph_path = os.path.join(CUCKOO_ROOT, "storage", "analyses", str(task_id), "bingraph")
                if os.path.exists(bingraph_path):
                    if isinstance(data.get("CAPE", {}), dict) and "payloads" in data.get("CAPE", {}):
                        cape_files = data.get("CAPE", {}).get("payloads", []) or []
                    #ToDo remove in CAPEv3
                    else:
                        cape_files = data.get("CAPE", []) or []
                    for block in cape_files:
                        if not block.get("sha256"):
                            continue
                        tmp_file = os.path.join(bingraph_path, block["sha256"] + "-ent.svg")
                        if os.path.exists(tmp_file):
                            with open(tmp_file, "r") as f:
                                bingraph_dict_content.setdefault(block["sha256"], f.read())

            if bingraph_dict_content:
                bingraph = True
            if category == "debugger":
                debugger_log_path = os.path.join(CUCKOO_ROOT, "storage", "analyses", str(task_id), "debugger")
                if os.path.exists(debugger_log_path):
                    for log in os.listdir(debugger_log_path):
                        if not log.endswith(".log"):
                            continue
                        with open(os.path.join(debugger_log_path, log), "r") as f:
                            debugger_logs[int(log.strip(".log"))] = f.read()

        # ES isn't supported
        #ToDo remove in CAPEv3
        if category == "CAPE_old":
            page = "analysis/CAPE/index_old.html"
            category = "CAPE"
        else:
            page = "analysis/{}/index.html".format(category)

        ajax_response = {
            ajax_mongo_schema[category]: data.get(category, {}),
            "tlp": data.get("info").get("tlp", ""),
            "id": task_id,
            "bingraph": {"enabled": bingraph, "content": bingraph_dict_content},
            "config": enabledconf,
<<<<<<< HEAD
        #ToDo
=======
            #ToDo
>>>>>>> f2072cb4
            "debugger_logs": debugger_logs,
        }

        if category == "debugger":
            ajax_response["debugger_logs"] = debugger_logs
        elif category == "network":
            ajax_response["suricata"] = data.get("suricata", {})

        return render(request, page, ajax_response)

    else:
        raise PermissionDenied


@require_safe
@conditional_login_required(login_required, settings.WEB_AUTHENTICATION)
def chunk(request, task_id, pid, pagenum):
    try:
        pid, pagenum = int(pid), int(pagenum) - 1
    except:
        raise PermissionDenied

    if request.is_ajax():
        if enabledconf["mongodb"]:
            record = results_db.analysis.find_one(
                {"info.id": int(task_id), "behavior.processes.process_id": pid},
                {"behavior.processes.process_id": 1, "behavior.processes.calls": 1, "_id": 0},
            )

        if es_as_db:
            record = es.search(
                index=fullidx, doc_type="analysis", q='behavior.processes.process_id: "%s" and info.id:' '"%s"' % (pid, task_id)
            )["hits"]["hits"][0]["_source"]

        if not record:
            raise PermissionDenied

        process = None
        for pdict in record["behavior"]["processes"]:
            if pdict["process_id"] == pid:
                process = pdict

        if not process:
            raise PermissionDenied

        if pagenum >= 0 and pagenum < len(process["calls"]):
            objectid = process["calls"][pagenum]
            if enabledconf["mongodb"]:
                chunk = results_db.calls.find_one({"_id": ObjectId(objectid)})

            if es_as_db:
                chunk = es.search(index=fullidx, doc_type="calls", q='_id: "%s"' % objectid,)["hits"]["hits"][0]["_source"]
        else:
            chunk = dict(calls=[])

        return render(request, "analysis/behavior/_chunk.html", {"chunk": chunk})
    else:
        raise PermissionDenied


@require_safe
@conditional_login_required(login_required, settings.WEB_AUTHENTICATION)
def filtered_chunk(request, task_id, pid, category, apilist, caller, tid):
    """Filters calls for call category.
    @param task_id: cuckoo task id
    @param pid: pid you want calls
    @param category: call category type
    @param apilist: comma-separated list of APIs to include, if preceded by ! specifies to exclude the list
    """
    if request.is_ajax():
        # Search calls related to your PID.
        if enabledconf["mongodb"]:
            record = results_db.analysis.find_one(
                {"info.id": int(task_id), "behavior.processes.process_id": int(pid)},
                {"behavior.processes.process_id": 1, "behavior.processes.calls": 1, "_id": 0},
            )
        if es_as_db:
            # print "info.id: \"%s\" and behavior.processes.process_id: \"%s\"" % (task_id, pid)
            record = es.search(index=fullidx, doc_type="analysis", q='info.id: "%s" and behavior.processes.process_id: "%s"' % (task_id, pid),)["hits"]["hits"][0]["_source"]

        if not record:
            raise PermissionDenied

        # Extract embedded document related to your process from response collection.
        process = None
        for pdict in record["behavior"]["processes"]:
            if pdict["process_id"] == int(pid):
                process = pdict

        if not process:
            raise PermissionDenied

        # Create empty process dict for AJAX view.
        filtered_process = {"process_id": pid, "calls": []}

        exclude = False
        apilist = apilist.strip()
        if len(apilist) and apilist[0] == "!":
            exclude = True
        apilist = apilist.lstrip("!")
        apis = apilist.split(",")
        apis[:] = [s.strip().lower() for s in apis if len(s.strip())]

        tid = int(tid)

        # Populate dict, fetching data from all calls and selecting only appropriate category/APIs.
        for call in process["calls"]:
            if enabledconf["mongodb"]:
                chunk = results_db.calls.find_one({"_id": call})
            if es_as_db:
                chunk = es.search(index=fullidx, doc_type="calls", q='_id: "%s"' % call)["hits"]["hits"][0]["_source"]
            for call in chunk["calls"]:
                # filter by call or tid
                if caller != "null" or tid != 0:
                    if call["caller"] == caller and call["thread_id"] == tid:
                        filtered_process["calls"].append(call)
                elif category == "all" or call["category"] == category:
                    if len(apis) > 0:
                        add_call = -1
                        for api in apis:
                            if call["api"].lower() == api:
                                if exclude is True:
                                    add_call = 0
                                else:
                                    add_call = 1
                                break
                        if (exclude == True and add_call != 0) or (exclude == False and add_call == 1):
                            filtered_process["calls"].append(call)
                    else:
                        filtered_process["calls"].append(call)

        return render(request, "analysis/behavior/_chunk.html", {"chunk": filtered_process})
    else:
        raise PermissionDenied


def gen_moloch_from_suri_http(suricata):
    if "http" in suricata and suricata["http"]:
        for e in suricata["http"]:
            if "srcip" in e and e["srcip"]:
                e["moloch_src_ip_url"] = settings.MOLOCH_BASE + "?date=-1&expression=ip" + quote("\x3d\x3d%s" % (str(e["srcip"])), safe="")
            if "dstip" in e and e["dstip"]:
                e["moloch_dst_ip_url"] = settings.MOLOCH_BASE + "?date=-1&expression=ip" + quote("\x3d\x3d%s" % (str(e["dstip"])), safe="")
            if "dstport" in e and e["dstport"]:
                e["moloch_dst_port_url"] = (
                    settings.MOLOCH_BASE
                    + "?date=-1&expression=port"
                    + quote("\x3d\x3d%s\x26\x26tags\x3d\x3d\x22tcp\x22" % (str(e["dstport"])), safe="")
                )
            if "srcport" in e and e["srcport"]:
                e["moloch_src_port_url"] = (
                    settings.MOLOCH_BASE
                    + "?date=-1&expression=port"
                    + quote("\x3d\x3d%s\x26\x26tags\x3d\x3d\x22tcp\x22" % (str(e["srcport"])), safe="")
                )
            if "hostname" in e and e["hostname"]:
                e["moloch_http_host_url"] = (
                    settings.MOLOCH_BASE + "?date=-1&expression=host.http" + quote("\x3d\x3d\x22%s\x22" % (e["hostname"]), safe="")
                )
            if "uri" in e and e["uri"]:
                e["moloch_http_uri_url"] = (
                    settings.MOLOCH_BASE + "?date=-1&expression=http.uri" + quote("\x3d\x3d\x22%s\x22" % (e["uri"].encode("utf8")), safe="")
                )
            if "ua" in e and e["ua"]:
                e["moloch_http_ua_url"] = (
                    settings.MOLOCH_BASE
                    + "?date=-1&expression=http.user-agent"
                    + quote("\x3d\x3d\x22%s\x22" % (e["ua"].encode("utf8")), safe="")
                )
            if "method" in e and e["method"]:
                e["moloch_http_method_url"] = (
                    settings.MOLOCH_BASE + "?date=-1&expression=http.method" + quote("\x3d\x3d\x22%s\x22" % (e["method"]), safe="")
                )
    return suricata


def gen_moloch_from_suri_alerts(suricata):
    if "alerts" in suricata and suricata["alerts"]:
        for e in suricata["alerts"]:
            if "srcip" in e and e["srcip"]:
                e["moloch_src_ip_url"] = settings.MOLOCH_BASE + "?date=-1&expression=ip" + quote("\x3d\x3d%s" % (str(e["srcip"])), safe="")
            if "dstip" in e and e["dstip"]:
                e["moloch_dst_ip_url"] = settings.MOLOCH_BASE + "?date=-1&expression=ip" + quote("\x3d\x3d%s" % (str(e["dstip"])), safe="")
            if "dstport" in e and e["dstport"]:
                e["moloch_dst_port_url"] = (
                    settings.MOLOCH_BASE
                    + "?date=-1&expression=port"
                    + quote("\x3d\x3d%s\x26\x26tags\x3d\x3d\x22%s\x22" % (str(e["dstport"]), e["protocol"].lower()), safe="")
                )
            if "srcport" in e and e["srcport"]:
                e["moloch_src_port_url"] = (
                    settings.MOLOCH_BASE
                    + "?date=-1&expression=port"
                    + quote("\x3d\x3d%s\x26\x26tags\x3d\x3d\x22%s\x22" % (str(e["srcport"]), e["protocol"].lower()), safe="")
                )
            if "sid" in e and e["sid"]:
                e["moloch_sid_url"] = (
                    settings.MOLOCH_BASE + "?date=-1&expression=tags" + quote("\x3d\x3d\x22suri_sid\x3a%s\x22" % (e["sid"]), safe="")
                )
            if "signature" in e and e["signature"]:
                e["moloch_msg_url"] = (
                    settings.MOLOCH_BASE
                    + "?date=-1&expression=tags"
                    + quote("\x3d\x3d\x22suri_msg\x3a%s\x22" % (re.sub(r"[\W]", "_", e["signature"])), safe="")
                )
    return suricata


def gen_moloch_from_suri_file_info(suricata):
    if "files" in suricata and suricata["files"]:
        for e in suricata["files"]:
            if "srcip" in e and e["srcip"]:
                e["moloch_src_ip_url"] = settings.MOLOCH_BASE + "?date=-1&expression=ip" + quote("\x3d\x3d%s" % (str(e["srcip"])), safe="")
            if "dstip" in e and e["dstip"]:
                e["moloch_dst_ip_url"] = settings.MOLOCH_BASE + "?date=-1&expression=ip" + quote("\x3d\x3d%s" % (str(e["dstip"])), safe="")
            if "dp" in e and e["dp"]:
                e["moloch_dst_port_url"] = (
                    settings.MOLOCH_BASE
                    + "?date=-1&expression=port"
                    + quote("\x3d\x3d%s\x26\x26tags\x3d\x3d\x22%s\x22" % (str(e["dp"]), "tcp"), safe="")
                )
            if "sp" in e and e["sp"]:
                e["moloch_src_port_url"] = (
                    settings.MOLOCH_BASE
                    + "?date=-1&expression=port"
                    + quote("\x3d\x3d%s\x26\x26tags\x3d\x3d\x22%s\x22" % (str(e["sp"]), "tcp"), safe="")
                )
            if "http_uri" in e and e["http_uri"]:
                e["moloch_uri_url"] = (
                    settings.MOLOCH_BASE + "?date=-1&expression=http.uri" + quote("\x3d\x3d\x22%s\x22" % (e["http_uri"]), safe="")
                )
            if "http_host" in e and e["http_host"]:
                e["moloch_host_url"] = (
                    settings.MOLOCH_BASE + "?date=-1&expression=http.host" + quote("\x3d\x3d\x22%s\x22" % (e["http_host"]), safe="")
                )
            if "file_info" in e:
                if "clamav" in e["file_info"] and e["file_info"]["clamav"]:
                    e["moloch_clamav_url"] = (
                        settings.MOLOCH_BASE
                        + "?date=-1&expression=tags"
                        + quote("\x3d\x3d\x22clamav\x3a%s\x22" % (re.sub(r"[\W]", "_", e["file_info"]["clamav"])), safe="")
                    )
                if "md5" in e["file_info"] and e["file_info"]["md5"]:
                    e["moloch_md5_url"] = (
                        settings.MOLOCH_BASE
                        + "?date=-1&expression=tags"
                        + quote("\x3d\x3d\x22md5\x3a%s\x22" % (e["file_info"]["md5"]), safe="")
                    )
                if "sha256" in e["file_info"] and e["file_info"]["sha256"]:
                    e["moloch_sha256_url"] = (
                        settings.MOLOCH_BASE
                        + "?date=-1&expression=tags"
                        + quote("\x3d\x3d\x22sha256\x3a%s\x22" % (e["file_info"]["sha256"]), safe="")
                    )
                if "yara" in e["file_info"] and e["file_info"]["yara"]:
                    for sign in e["file_info"]["yara"]:
                        if "name" in sign:
                            sign["moloch_yara_url"] = (
                                settings.MOLOCH_BASE
                                + "?date=-1&expression=tags"
                                + quote("\x3d\x3d\x22yara\x3a%s\x22" % (sign["name"]), safe="")
                            )
    return suricata


def gen_moloch_from_suri_tls(suricata):
    if "tls" in suricata and suricata["tls"]:
        for e in suricata["tls"]:
            if "srcip" in e and e["srcip"]:
                e["moloch_src_ip_url"] = settings.MOLOCH_BASE + "?date=-1&expression=ip" + quote("\x3d\x3d%s" % (str(e["srcip"])), safe="")
            if "dstip" in e and e["dstip"]:
                e["moloch_dst_ip_url"] = settings.MOLOCH_BASE + "?date=-1&expression=ip" + quote("\x3d\x3d%s" % (str(e["dstip"])), safe="")
            if "dstport" in e and e["dstport"]:
                e["moloch_dst_port_url"] = (
                    settings.MOLOCH_BASE
                    + "?date=-1&expression=port"
                    + quote("\x3d\x3d%s\x26\x26tags\x3d\x3d\x22%s\x22" % (str(e["dstport"]), "tcp"), safe="")
                )
            if "srcport" in e and e["srcport"]:
                e["moloch_src_port_url"] = (
                    settings.MOLOCH_BASE
                    + "?date=-1&expression=port"
                    + quote("\x3d\x3d%s\x26\x26tags\x3d\x3d\x22%s\x22" % (str(e["srcport"]), "tcp"), safe="")
                )
    return suricata


def gen_moloch_from_antivirus(virustotal):
    if virustotal and "scans" in virustotal:
        for key in virustotal["scans"]:
            if virustotal["scans"][key]["result"]:
                virustotal["scans"][key]["moloch"] = (
                    settings.MOLOCH_BASE
                    + "?date=-1&expression="
                    + quote("tags\x3d\x3d\x22VT:%s:%s\x22" % (key, virustotal["scans"][key]["result"]), safe="")
                )
    return virustotal


@require_safe
@conditional_login_required(login_required, settings.WEB_AUTHENTICATION)
def surialert(request, task_id):
    report = results_db.analysis.find_one({"info.id": int(task_id)}, {"suricata.alerts": 1, "_id": 0}, sort=[("_id", pymongo.DESCENDING)])
    if not report:
        return render(request, "error.html", {"error": "The specified analysis does not exist"})

    suricata = report["suricata"]

    if settings.MOLOCH_ENABLED:
        if settings.MOLOCH_BASE[-1] != "/":
            settings.MOLOCH_BASE = settings.MOLOCH_BASE + "/"

        suricata = gen_moloch_from_suri_alerts(suricata)

    return render(request, "analysis/surialert.html", {"analysis": report, "config": enabledconf})


@require_safe
@conditional_login_required(login_required, settings.WEB_AUTHENTICATION)
def shrike(request, task_id):
    shrike = results_db.analysis.find_one(
        {"info.id": int(task_id)},
        {"info.shrike_url": 1, "info.shrike_msg": 1, "info.shrike_sid": 1, "info.shrike_refer": 1, "_id": 0},
        sort=[("_id", pymongo.DESCENDING)],
    )
    if not shrike:
        return render(request, "error.html", {"error": "The specified analysis does not exist"})

    return render(request, "analysis/shrike.html", {"shrike": shrike})


@require_safe
@conditional_login_required(login_required, settings.WEB_AUTHENTICATION)
def surihttp(request, task_id):
    report = results_db.analysis.find_one({"info.id": int(task_id)}, {"suricata.http": 1, "_id": 0}, sort=[("_id", pymongo.DESCENDING)])
    if not report:
        return render(request, "error.html", {"error": "The specified analysis does not exist"})

    suricata = report["suricata"]

    if settings.MOLOCH_ENABLED:
        if settings.MOLOCH_BASE[-1] != "/":
            settings.MOLOCH_BASE = settings.MOLOCH_BASE + "/"

        suricata = gen_moloch_from_suri_http(suricata)

    return render(request, "analysis/surihttp.html", {"analysis": report, "config": enabledconf})


@require_safe
@conditional_login_required(login_required, settings.WEB_AUTHENTICATION)
def suritls(request, task_id):
    report = results_db.analysis.find_one({"info.id": int(task_id)}, {"suricata.tls": 1, "_id": 0}, sort=[("_id", pymongo.DESCENDING)])
    if not report:
        return render(request, "error.html", {"error": "The specified analysis does not exist"})

    suricata = report["suricata"]

    if settings.MOLOCH_ENABLED:
        if settings.MOLOCH_BASE[-1] != "/":
            settings.MOLOCH_BASE = settings.MOLOCH_BASE + "/"

        suricata = gen_moloch_from_suri_tls(suricata)

    return render(request, "analysis/suritls.html", {"analysis": report, "config": enabledconf})


@require_safe
@conditional_login_required(login_required, settings.WEB_AUTHENTICATION)
def surifiles(request, task_id):
    report = results_db.analysis.find_one(
        {"info.id": int(task_id)}, {"info.id": 1, "suricata.files": 1, "_id": 0}, sort=[("_id", pymongo.DESCENDING)]
    )
    if not report:
        return render(request, "error.html", {"error": "The specified analysis does not exist"})

    suricata = report["suricata"]

    if settings.MOLOCH_ENABLED:
        if settings.MOLOCH_BASE[-1] != "/":
            settings.MOLOCH_BASE = settings.MOLOCH_BASE + "/"

        suricata = gen_moloch_from_suri_file_info(suricata)

    return render(request, "analysis/surifiles.html", {"analysis": report, "config": enabledconf})


@require_safe
@conditional_login_required(login_required, settings.WEB_AUTHENTICATION)
def antivirus(request, task_id):
    rtmp = results_db.analysis.find_one(
        {"info.id": int(task_id)}, {"virustotal": 1, "info.category": 1, "_id": 0}, sort=[("_id", pymongo.DESCENDING)]
    )
    if not rtmp:
        return render(request, "error.html", {"error": "The specified analysis does not exist"})
    if settings.MOLOCH_ENABLED:
        if settings.MOLOCH_BASE[-1] != "/":
            settings.MOLOCH_BASE = settings.MOLOCH_BASE + "/"
        if "virustotal" in rtmp:
            rtmp["virustotal"] = gen_moloch_from_antivirus(rtmp["virustotal"])

    return render(request, "analysis/antivirus.html", {"analysis": rtmp})


@csrf_exempt
@conditional_login_required(login_required, settings.WEB_AUTHENTICATION)
def search_behavior(request, task_id):
    if request.method == "POST":
        query = request.POST.get("search")
        results = []
        search_pid = None
        search_tid = None
        match = re.search("pid=(?P<search_pid>\d+)", query)
        if match:
            search_pid = int(match.group("search_pid"))
        match = re.search("tid=(?P<search_tid>\d+)", query)
        if match:
            search_tid = match.group("search_tid")

        if search_pid:
            query = query.replace("pid=" + str(search_pid), "")
        if search_tid:
            query = query.replace("tid=" + search_tid, "")

        query = query.strip()

        query = re.compile(query)

        # Fetch anaylsis report
        if enabledconf["mongodb"]:
            record = results_db.analysis.find_one({"info.id": int(task_id)}, {"behavior.processes": 1, "_id": 0})
        if es_as_db:
            esquery = es.search(index=fullidx, doc_type="analysis", q='info.id: "%s"' % task_id)["hits"]["hits"][0]
            esidx = esquery["_index"]
            record = esquery["_source"]

        # Loop through every process
        for process in record["behavior"]["processes"]:
            if search_pid and process["process_id"] != search_pid:
                continue

            process_results = []

            if enabledconf["mongodb"]:
                chunks = results_db.calls.find({"_id": {"$in": process["calls"]}})
            if es_as_db:
                # I don't believe ES has a similar function to MongoDB's $in
                # so we'll just iterate the call list and query appropriately
                chunks = list()
                for callitem in process["calls"]:
                    data = es.search(index=esidx, oc_type="calls", q="_id: %s" % callitem)["hits"]["hits"][0]["_source"]
                    chunks.append(data)

            for chunk in chunks:
                for call in chunk["calls"]:
                    if search_tid and call["thread_id"] != search_tid:
                        continue
                    # TODO: ES can speed this up instead of parsing with
                    # Python regex.
                    if query.search(call["api"]):
                        process_results.append(call)
                    else:
                        for argument in call["arguments"]:
                            if query.search(argument["name"]) or query.search(argument["value"]):
                                process_results.append(call)
                                break

            if len(process_results) > 0:
                results.append({"process": process, "signs": process_results})

        return render(request, "analysis/behavior/_search_results.html", {"results": results})
    else:
        raise PermissionDenied


@require_safe
@conditional_login_required(login_required, settings.WEB_AUTHENTICATION)
def report(request, task_id):
    network_report = False
    if enabledconf["mongodb"]:
        report = results_db.analysis.find_one({"info.id": int(task_id)}, {"dropped": 0, "CAPE": 0, "behavior.processes": 0, "network": 0}, sort=[("_id", pymongo.DESCENDING)])
        network_report = results_db.analysis.find_one({"info.id": int(task_id)}, {"network.domainlookups": 1, "network.iplookups": 1, "network.dns": 1, "network.hosts": 1}, sort=[("_id", pymongo.DESCENDING)])
    if es_as_db:
        query = es.search(index=fullidx, doc_type="analysis", q='info.id: "%s"' % task_id)["hits"]["hits"][0]
        report = query["_source"]
        # Extract out data for Admin tab in the analysis page
        esdata = {"index": query["_index"], "id": query["_id"]}
        report["es"] = esdata
    if not report:
        return render(request, "error.html", {"error": "The specified analysis does not exist or not finished yet"})

    if enabledconf["compressresults"]:
        for keyword in ("CAPE", "procdump", "enhanced", "summary"):
            if report.get(keyword, False):
                try:
                    report[keyword] = json.loads(zlib.decompress(report[keyword]))
                except Exception:
                    pass
        if report.get("behavior", {}).get("summary", {}):
            try:
                report["behavior"]["summary"] = json.loads(zlib.decompress(report["behavior"]["summary"]))
            except Exception:
                pass
    children = 0
    if "CAPE_children" in report:
        children = report["CAPE_children"]

    try:
        report["dropped"] = list(
            results_db.analysis.aggregate([{"$match": {"info.id": int(task_id)}}, {"$project": {"_id": 0, "dropped_size": {"$size": "$dropped.sha256"}}}]))[0]["dropped_size"]
    except:
        report["dropped"] = 0

    try:
        tmp_data = list(results_db.analysis.aggregate([{"$match": {"info.id": int(task_id)}}, {"$project": {"_id": 0, "cape_size": {"$size": "$CAPE.payloads.sha256"}, "cape_conf_size": {"$size": "$CAPE.configs"}}}]))
        report["CAPE"] = tmp_data[0]["cape_size"] or tmp_data[0]["cape_conf_size"] or 0
        # ToDo remove in CAPEv3 *_old
        if not report["CAPE"]:
            tmp_data = list(results_db.analysis.aggregate([{"$match": {"info.id": int(task_id)}}, {"$project": {"_id": 0, "cape_size_old": {"$size": "$CAPE.sha256"}, "cape_conf_size_old": {"$size": "$CAPE.cape_config"}}}]))
            report["CAPE_old"] = tmp_data[0]["cape_size_old"] or tmp_data[0]["cape_conf_size_old"] or 0
    except Exception as e:
        print(e)
        report["CAPE"] = 0


    reports_exist = False
    reporting_path = os.path.join(CUCKOO_ROOT, "storage", "analyses", str(task_id), "reports")
    if os.path.exists(reporting_path) and os.listdir(reporting_path):
        reports_exist = True

    debugger_log_path = os.path.join(CUCKOO_ROOT, "storage", "analyses", str(task_id), "debugger")
    if os.path.exists(debugger_log_path) and os.listdir(debugger_log_path):
        report["debugger_logs"] = 1

    if settings.MOLOCH_ENABLED and "suricata" in report:
        suricata = report["suricata"]
        if settings.MOLOCH_BASE[-1] != "/":
            settings.MOLOCH_BASE = settings.MOLOCH_BASE + "/"
        report["moloch_url"] = (
            settings.MOLOCH_BASE + "?date=-1&expression=tags" + quote("\x3d\x3d\x22%s\x3a%s\x22" % (settings.MOLOCH_NODE, task_id), safe="")
        )
        if isinstance(suricata, dict):
            suricata = gen_moloch_from_suri_http(suricata)
            suricata = gen_moloch_from_suri_alerts(suricata)
            suricata = gen_moloch_from_suri_file_info(suricata)
            suricata = gen_moloch_from_suri_tls(suricata)

    if settings.MOLOCH_ENABLED and "virustotal" in report:
        report["virustotal"] = gen_moloch_from_antivirus(report["virustotal"])

    vba2graph = processing_cfg.vba2graph.enabled
    vba2graph_svg_content = ""
    vba2graph_svg_path = os.path.join(CUCKOO_ROOT, "storage", "analyses", str(task_id), "vba2graph", "svg", "vba2graph.svg")
    if os.path.exists(vba2graph_svg_path):
        vba2graph_svg_content = open(vba2graph_svg_path, "rb").read().decode('utf8')

    bingraph = reporting_cfg.bingraph.enabled
    bingraph_dict_content = {}
    bingraph_path = os.path.join(CUCKOO_ROOT, "storage", "analyses", str(task_id), "bingraph")
    if os.path.exists(bingraph_path):
        for file in os.listdir(bingraph_path):
            tmp_file = os.path.join(bingraph_path, file)
            with open(tmp_file, "r") as f:
                bingraph_dict_content.setdefault(os.path.basename(tmp_file).split("-")[0], f.read())

    if network_report.get("network", {}):
        report["network"] = network_report["network"]

    return render(
        request,
        "analysis/report.html",
        {
            "analysis": report,
            "children": children,
            "domainlookups": network_report.get("network", {}).get("domainlookups", {}),
            "iplookups": network_report.get("network", {}).get("iplookups", {}),
            "settings": settings,
            "config": enabledconf,
            "reports_exist": reports_exist,
            "graphs": {
                "vba2graph": {"enabled": vba2graph, "content": vba2graph_svg_content},
                "bingraph": {"enabled": bingraph, "content": bingraph_dict_content},
            },
        },
    )

def file_nl(request, category, task_id, dlfile):
    file_name = dlfile
    base_path = os.path.join(CUCKOO_ROOT, "storage", "analyses", str(task_id))
    path = False
    if category == "screenshot":
        file_name = file_name + ".jpg"
        path = os.path.join(base_path, "shots", file_name)
        cd = "image/jpeg"

    elif category == "bingraph":
        path = os.path.join(base_path, str(task_id), "bingraph", file_name + "-ent.svg")
        file_name = file_name + "-ent.svg"
        cd = "image/svg+xml"
    else:
        return render(request, "error.html", {"error": "Category not defined"})

    if path and not os.path.normpath(path).startswith(base_path):
        return render(request, "error.html", {"error": "File not found"})

    try:
        resp = StreamingHttpResponse(FileWrapper(open(path, "rb"), 8192), content_type=cd)
    except:
        return render(request, "error.html", {"error": "File {} not found".format(path)})

    resp["Content-Length"] = os.path.getsize(path)
    resp["Content-Disposition"] = "attachment; filename=" + file_name
    return resp

@require_safe
@ratelimit(key="ip", rate=my_rate_seconds, block=rateblock)
@ratelimit(key="ip", rate=my_rate_minutes, block=rateblock)
@conditional_login_required(login_required, settings.WEB_AUTHENTICATION)
def file(request, category, task_id, dlfile):
    file_name = dlfile
    cd = ""
    mem_zip = False
    size = 0
    extmap = {
        "memdump": ".dmp",
        "memdumpstrings": ".dmp.strings",
    }

    if category == "sample":
        path = os.path.join(CUCKOO_ROOT, "storage", "binaries", dlfile)
    elif category in ("samplezip", "dropped", "droppedzip", "CAPE", "CAPEZIP", "procdump", "procdumpzip", "memdumpzip", "networkzip"):
        # ability to download password protected zip archives
        path = ""
        if category in ("sample", "samplezip"):
            path = os.path.join(CUCKOO_ROOT, "storage", "binaries", file_name)
        elif category in ("dropped", "droppedzip"):
            path = os.path.join(CUCKOO_ROOT, "storage", "analyses", str(task_id), "files", file_name)
        elif category.startswith("CAPE"):
            buf = os.path.join(CUCKOO_ROOT, "storage", "analyses", task_id, "CAPE", file_name)
            if os.path.isdir(buf):
                dfile = min(os.listdir(buf), key=len)
                path = os.path.join(buf, dfile)
            else:
                path = buf
        elif category == "networkzip":
            buf = os.path.join(CUCKOO_ROOT, "storage", "analyses", task_id, "network", file_name)
            path = buf
        elif category.startswith("procdump"):
            path = os.path.join(CUCKOO_ROOT, "storage", "analyses", task_id, "procdump", file_name)
        elif category.startswith("memdumpzip"):
            path = os.path.join(CUCKOO_ROOT, "storage", "analyses", task_id, "memory", file_name + ".dmp")
            file_name += ".dmp"
        if path and not os.path.exists(path):
            return render(request, "error.html", {"error": "File {} not found".format(os.path.basename(path))})
        if category in ("samplezip", "droppedzip", "CAPEZIP", "procdumpzip", "memdumpzip", "networkzip"):
            if HAVE_PYZIPPER:
                mem_zip = BytesIO()
                with pyzipper.AESZipFile(mem_zip, 'w', compression=pyzipper.ZIP_LZMA, encryption=pyzipper.WZ_AES) as zf:
                    zf.setpassword(settings.ZIP_PWD)
                    with open(path, "rb") as f:
                        zf.writestr(os.path.basename(path), f.read())
            else:
                return render(request, "error.html", {"error": "Missed pyzipper library"})
            file_name += ".zip"
            path = os.path.join(tempfile.gettempdir(), file_name)
            cd = "application/zip"
    elif category == "debugger_log":
        path = os.path.join(CUCKOO_ROOT, "storage", "analyses", task_id, "debugger", str(dlfile) + ".log")
    elif category == "rtf":
        path = os.path.join(CUCKOO_ROOT, "storage", "analyses", task_id, "rtf_objects", file_name)
    elif category == "pcap":
        file_name += ".pcap"
        path = os.path.join(CUCKOO_ROOT, "storage", "analyses", task_id, "dump.pcap")
        cd = "application/vnd.tcpdump.pcap"
    elif category == "usage":
        path = os.path.join(CUCKOO_ROOT, "storage", "analyses", task_id, "aux", "usage.svg")
        file_name = "usage.svg"
        cd = "image/svg+xml"
    elif category in extmap:
        file_name += extmap[category]
        path = os.path.join(CUCKOO_ROOT, "storage", "analyses", task_id, "memory", file_name)
        if not os.path.exists(path):
            file_name += ".zip"
            path += ".zip"
            cd = "application/zip"
    elif category == "dropped":
        buf = os.path.join(CUCKOO_ROOT, "storage", "analyses", task_id, "files", file_name)
        if os.path.isdir(buf):
            dfile = min(os.listdir(buf), key=len)
            path = os.path.join(buf, dfile)
        else:
            path = buf
    elif category == "procdump":
        buf = os.path.join(CUCKOO_ROOT, "storage", "analyses", task_id, "procdump", file_name)
        if os.path.isdir(buf):
            dfile = min(os.listdir(buf), key=len)
            path = os.path.join(buf, dfile)
        else:
            path = buf
    # Just for suricata dropped files currently
    elif category == "zip":
        file_name = "files.zip"
        path = os.path.join(CUCKOO_ROOT, "storage", "analyses", task_id, "logs", "files.zip")
        cd = "application/zip"
    elif category == "suricata":
        file_name = "file." + dlfile
        path = os.path.join(CUCKOO_ROOT, "storage", "analyses", task_id, "logs", "files", file_name)
    elif category == "rtf":
        path = os.path.join(CUCKOO_ROOT, "storage", "analyses", task_id, "rtf_objects", file_name)
    else:
        return render(request, "error.html", {"error": "Category not defined"})

    if not cd:
        cd = "application/octet-stream"
    try:
        if category in ("samplezip", "droppedzip", "CAPEZIP", "procdumpzip", "memdumpzip", "networkzip"):
            if mem_zip:
                mem_zip.seek(0)
                resp = StreamingHttpResponse(mem_zip, content_type=cd)
                resp["Content-Length"] = len(mem_zip.getvalue())
        else:
            if not os.path.exists(path):
                 return render(request, "error.html", {"error": "File {} not found".format(os.path.basename(path))})
            resp = StreamingHttpResponse(FileWrapper(open(path, 'rb'), 8091), content_type=cd)
            resp["Content-Length"] = os.path.getsize(path)
        resp["Content-Disposition"] = "attachment; filename={0}".format(os.path.basename(path))
        return resp
    except Exception as e:
        print(e)
        return render(request, "error.html", {"error": "File {} not found".format(os.path.basename(path))})

    resp["Content-Length"] = size # os.path.getsize(path)
    resp["Content-Disposition"] = "attachment; filename=" + file_name
    if path.endswith(".zip") and os.path.exists(path):
        os.remove(path)
    return resp


@require_safe
@conditional_login_required(login_required, settings.WEB_AUTHENTICATION)
@ratelimit(key="ip", rate=my_rate_seconds, block=rateblock)
@ratelimit(key="ip", rate=my_rate_minutes, block=rateblock)
def procdump(request, task_id, process_id, start, end):
    origname = process_id + ".dmp"
    tmpdir = None
    tmp_file_path = None
    response = False
    if enabledconf["mongodb"]:
        analysis = results_db.analysis.find_one({"info.id": int(task_id)}, {"procmemory": 1, "_id": 0}, sort=[("_id", pymongo.DESCENDING)])
    if es_as_db:
        analysis = es.search(index=fullidx, doc_type="analysis", q='info.id: "%s"' % task_id)["hits"]["hits"][0]["_source"]

    dumpfile = os.path.join(CUCKOO_ROOT, "storage", "analyses", task_id, "memory", origname)
    if not os.path.exists(dumpfile):
        dumpfile += ".zip"
        if not os.path.exists(dumpfile):
            return render(request, "error.html", {"error": "File not found"})
        f = zipfile.ZipFile(dumpfile, "r")
        tmpdir = tempfile.mkdtemp(prefix="capeprocdump_", dir=settings.TEMP_PATH)
        tmp_file_path = f.extract(origname, path=tmpdir)
        f.close()
        dumpfile = tmp_file_path
    try:
        file_item = open(dumpfile, "rb")
    except IOError:
        file_item = None

    file_name = "{0}_{1:x}.dmp".format(process_id, int(start, 16))

    if file_item and analysis and "procmemory" in analysis:
        for proc in analysis["procmemory"]:
            if proc["pid"] == int(process_id):
                s = BytesIO()
                for memmap in proc["address_space"]:
                    for chunk in memmap["chunks"]:
                        if int(chunk["start"], 16) >= int(start, 16) and int(chunk["end"], 16) <= int(end, 16):
                            file_item.seek(chunk["offset"])
                            s.write(file_item.read(int(chunk["size"], 16)))
                s.seek(0)
                size = len(s.getvalue())
                if size:
                    content_type = "application/octet-stream"
                    response = StreamingHttpResponse(s, content_type=content_type)
                    response["Content-Length"] = size
                    response["Content-Disposition"] = "attachment; filename={0}".format(file_name)
                    break


    if file_item:
        file_item.close()
    try:
        if tmp_file_path:
            os.unlink(tmp_file_path)
        if tmpdir:
            shutil.rmtree(tmpdir)
    except:
        pass

    if response:
        return response

    return render(request, "error.html", {"error": "File not found"})


@require_safe
@conditional_login_required(login_required, settings.WEB_AUTHENTICATION)
@ratelimit(key="ip", rate=my_rate_seconds, block=rateblock)
@ratelimit(key="ip", rate=my_rate_minutes, block=rateblock)
def filereport(request, task_id, category):
    formats = {
        "json": "report.json",
        "html": "report.html",
        "htmlsummary": "summary-report.html",
        "pdf": "report.pdf",
        "maec": "report.maec-4.1.xml",
        "maec5": "report.maec-5.0.json",
        "metadata": "report.metadata.xml",
        "misp": "misp.json",
    }

    if category in formats:
        file_path = os.path.join(CUCKOO_ROOT, "storage", "analyses", str(task_id), "reports", formats[category])
        file_name = str(task_id) + "_" + formats[category]
        content_type = "application/octet-stream"

        if os.path.exists(file_path):
            response = HttpResponse(open(file_path, "rb").read(), content_type=content_type)
            response["Content-Disposition"] = "attachment; filename={0}".format(file_name)

            return response

        """
        elif enabledconf["distributed"]:
            # check for memdump on slave
            try:
                res = requests.get("http://127.0.0.1:9003/task/{task_id}".format(task_id=task_id), verify=False, timeout=30)
                if res and res.ok and res.json()["status"] == 1:
                    url = res.json()["url"]
                    dist_task_id = res.json()["task_id"]
                    return redirect(url.replace(":8090", ":8000")+"api/tasks/get/report/"+str(dist_task_id)+"/"+category+"/", permanent=True)
            except Exception as e:
                print(e)
        """
    return render(request, "error.html", {"error": "File not found"}, status=404)


@require_safe
@ratelimit(key="ip", rate=my_rate_seconds, block=rateblock)
@ratelimit(key="ip", rate=my_rate_minutes, block=rateblock)
@conditional_login_required(login_required, settings.WEB_AUTHENTICATION)
def full_memory_dump_file(request, analysis_number):
    file_path = os.path.join(CUCKOO_ROOT, "storage", "analyses", str(analysis_number), "memory.dmp")
    if os.path.exists(file_path):
        filename = os.path.basename(file_path)
    elif os.path.exists(file_path + ".zip"):
        file_path = os.path.join(CUCKOO_ROOT, "storage", "analyses", str(analysis_number), "memory.dmp.zip")
        if os.path.exists(file_path):
            filename = os.path.basename(file_path)
    elif enabledconf["distributed"]:
        # check for memdump on slave
        try:
            res = requests.get("http://127.0.0.1:9003/task/{task_id}".format(task_id=analysis_number), verify=False, timeout=30)
            if res and res.ok and res.json()["status"] == 1:
                url = res.json()["url"]
                dist_task_id = res.json()["task_id"]
                return redirect(url.replace(":8090", ":8000") + "api/tasks/get/fullmemory/" + str(dist_task_id) + "/", permanent=True)
        except Exception as e:
            print(e)
    if filename:
        content_type = "application/octet-stream"
        response = StreamingHttpResponse(FileWrapper(open(file_path), 8192), content_type=content_type)
        response["Content-Length"] = os.path.getsize(file_path)
        response["Content-Disposition"] = "attachment; filename=%s" % filename
        return response
    else:
        return render(request, "error.html", {"error": "File not found"})


@require_safe
@ratelimit(key="ip", rate=my_rate_seconds, block=rateblock)
@ratelimit(key="ip", rate=my_rate_minutes, block=rateblock)
@conditional_login_required(login_required, settings.WEB_AUTHENTICATION)
def full_memory_dump_strings(request, analysis_number):
    file_path = os.path.join(CUCKOO_ROOT, "storage", "analyses", str(analysis_number), "memory.dmp.strings")
    filename = None
    if os.path.exists(file_path):
        filename = os.path.basename(file_path)
    else:
        file_path = os.path.join(CUCKOO_ROOT, "storage", "analyses", str(analysis_number), "memory.dmp.strings.zip")
        if os.path.exists(file_path):
            filename = os.path.basename(file_path)
    if filename:
        content_type = "application/octet-stream"
        response = StreamingHttpResponse(FileWrapper(open(file_path), 8192), content_type=content_type)
        response["Content-Length"] = os.path.getsize(file_path)
        response["Content-Disposition"] = "attachment; filename=%s" % filename
        return response
    else:
        return render(request, "error.html", {"error": "File not found"})


@csrf_exempt
@ratelimit(key="ip", rate=my_rate_seconds, block=rateblock)
@ratelimit(key="ip", rate=my_rate_minutes, block=rateblock)
@conditional_login_required(login_required, settings.WEB_AUTHENTICATION)
def search(request):
    if "search" in request.POST:
        error = None

        try:
            term, value = request.POST["search"].strip().split(":", 1)
        except ValueError:
            term = ""
            value = request.POST["search"].strip()

        # Check on search size. But malscore can be a single digit number.
        if term != "malscore" and len(value) < 3:
            return render(request, "analysis/search.html", {"analyses": None, "term": request.POST["search"], "error": "Search term too short, minimum 3 characters required"},)

        # name:foo or name: foo
        value = value.lstrip()
        term = term.lower()

        if not term:
            value = value.lower()
            if re.match(r"^([a-fA-F\d]{32})$", value):
                term = "md5"
            elif re.match(r"^([a-fA-F\d]{40})$", value):
                term = "sha1"
            elif re.match(r"^([a-fA-F\d]{64})$", value):
                term = "sha256"
            elif re.match(r"^([a-fA-F\d]{128})$", value):
                term = "sha512"

        if term == "ids":
            if all([v.strip().isdigit() for v in value.split(",")]):
                value = [int(v.strip()) for v in filter(None, value.split(","))]
            else:
                return render(request, "analysis/search.html", {"analyses": None, "term": request.POST["search"], "error": "Not all values are integers"})

        try:
            if term == "malscore":
                records = perform_malscore_search(value)
            elif term == "ttp":
                records = perform_ttps_search(value)
            else:
                records = perform_search(term, value)
        except ValueError:
            if term:
                return render( request, "analysis/search.html", {"analyses": None, "term": request.POST["search"], "error": "Invalid search term: %s" % term},)
            else:
                return render(request, "analysis/search.html", {"analyses": None, "term": None, "error": "Unable to recognize the search syntax"})

        analyses = []
        for result in records or []:
            new = None
            if enabledconf["mongodb"] and enabledconf["elasticsearchdb"] and essearch and not term:
                new = get_analysis_info(db, id=int(result["_source"]["task_id"]))
            if enabledconf["mongodb"] and term:
                new = get_analysis_info(db, id=int(result["info"]["id"]))
            if es_as_db:
                new = get_analysis_info(db, id=int(result["_source"]["info"]["id"]))
            if not new:
                continue
            analyses.append(new)
        return render(
            request, "analysis/search.html", {"analyses": analyses, "config": enabledconf, "term": request.POST["search"], "error": None}
        )
    else:
        return render(request, "analysis/search.html", {"analyses": None, "term": None, "error": None})


@require_safe
@conditional_login_required(login_required, settings.WEB_AUTHENTICATION)
def remove(request, task_id):
    """Remove an analysis.
    """
    if not enabledconf["delete"]:
        return render(request, "success_simple.html", {"message": "buy a lot of whyskey to admin ;)"})

    if enabledconf["mongodb"]:
        analyses = results_db.analysis.find({"info.id": int(task_id)}, {"_id": 1, "behavior.processes": 1})
        # Checks if more analysis found with the same ID, like if process.py was run manually.
        if analyses.count() > 1:
            message = "Multiple tasks with this ID deleted."
        elif analyses.count() == 1:
            message = "Task deleted."

        if analyses.count() > 0:
            # Delete dups too.
            for analysis in analyses:
                # Delete calls.
                for process in analysis.get("behavior", {}).get("processes", []):
                    for call in process["calls"]:
                        results_db.calls.remove({"_id": ObjectId(call)})
                # Delete analysis data.
                results_db.analysis.remove({"_id": ObjectId(analysis["_id"])})
            analyses_path = os.path.join(CUCKOO_ROOT, "storage", "analyses", task_id)
            if os.path.exists(analyses_path):
                shutil.rmtree(analyses_path)
        else:
            return render(request, "error.html", {"error": "The specified analysis does not exist"})
    if es_as_db:
        analyses = es.search(index=fullidx, doc_type="analysis", q='info.id: "%s"' % task_id)["hits"]["hits"]
        if len(analyses) > 1:
            message = "Multiple tasks with this ID deleted."
        elif len(analyses) == 1:
            message = "Task deleted."
        if len(analyses) > 0:
            for analysis in analyses:
                esidx = analysis["_index"]
                esid = analysis["_id"]
                # Check if behavior exists
                if analysis["_source"]["behavior"]:
                    for process in analysis["_source"]["behavior"]["processes"]:
                        for call in process["calls"]:
                            es.delete(
                                index=esidx, doc_type="calls", id=call,
                            )
                # Delete the analysis results
                es.delete(
                    index=esidx, doc_type="analysis", id=esid,
                )
    elif essearch:
        # remove es search data
        analyses = es.search(index=fullidx, doc_type="analysis", q='info.id: "%s"' % task_id)["hits"]["hits"]
        if len(analyses) > 1:
            message = "Multiple tasks with this ID deleted."
        elif len(analyses) == 1:
            message = "Task deleted."
        if len(analyses) > 0:
            for analysis in analyses:
                esidx = analysis["_index"]
                esid = analysis["_id"]
                # Delete the analysis results
                es.delete(
                    index=esidx, doc_type="analysis", id=esid,
                )

    db.delete_task(task_id)

    return render(request, "success_simple.html", {"message": message})


@require_safe
@conditional_login_required(login_required, settings.WEB_AUTHENTICATION)
def pcapstream(request, task_id, conntuple):
    src, sport, dst, dport, proto = conntuple.split(",")
    sport, dport = int(sport), int(dport)

    if enabledconf["mongodb"]:
        conndata = results_db.analysis.find_one(
            {"info.id": int(task_id)},
            {"network.tcp": 1, "network.udp": 1, "network.sorted_pcap_sha256": 1, "_id": 0},
            sort=[("_id", pymongo.DESCENDING)],
        )

    if es_as_db:
        conndata = es.search(index=fullidx, doc_type="analysis", q='info.id: "%s"' % task_id)["hits"]["hits"][0]["_source"]

    if not conndata:
        return render(request, "standalone_error.html", {"error": "The specified analysis does not exist"})

    try:
        if proto == "udp":
            connlist = conndata["network"]["udp"]
        else:
            connlist = conndata["network"]["tcp"]

        conns = [i for i in connlist if (i["sport"], i["dport"], i["src"], i["dst"]) == (sport, dport, src, dst)]
        stream = conns[0]
        offset = stream["offset"]
    except:
        return render(request, "standalone_error.html", {"error": "Could not find the requested stream"})

    try:
        # This will check if we have a sorted PCAP
        test_pcap = conndata["network"]["sorted_pcap_sha256"]
        # if we do, build out the path to it
        pcap_path = os.path.join(CUCKOO_ROOT, "storage", "analyses", task_id, "dump_sorted.pcap")
        fobj = open(pcap_path, "rb")
    except Exception as e:
        # print str(e)
        return render(request, "standalone_error.html", {"error": "The required sorted PCAP does not exist"})

    packets = list(network.packets_for_stream(fobj, offset))
    fobj.close()

    return HttpResponse(json.dumps(packets), content_type="application/json")


@ratelimit(key="ip", rate=my_rate_seconds, block=rateblock)
@ratelimit(key="ip", rate=my_rate_minutes, block=rateblock)
@conditional_login_required(login_required, settings.WEB_AUTHENTICATION)
def comments(request, task_id):
    if request.method == "POST" and settings.COMMENTS:
        comment = request.POST.get("commentbox", "")
        if not comment:
            return render(request, "error.html", {"error": "No comment provided."})

        if enabledconf["mongodb"]:
            report = results_db.analysis.find_one({"info.id": int(task_id)}, {"info.comments": 1, "_id": 0}, sort=[("_id", pymongo.DESCENDING)])
        if es_as_db:
            query = es.search(index=fullidx, doc_type="analysis", q='info.id: "%s"' % task_id)["hits"]["hits"][0]
            report = query["_source"]
            esid = query["_id"]
            esidx = query["_index"]
        if "comments" in report["info"]:
            curcomments = report["info"]["comments"]
        else:
            curcomments = list()
        buf = dict()
        buf["Timestamp"] = datetime.datetime.now().strftime("%Y-%m-%d %H:%M:%S")
        escape_map = {
            "&": "&amp;",
            '"': "&quot;",
            "'": "&apos;",
            "<": "&lt;",
            ">": "&gt;",
            "\n": "<br />",
        }
        buf["Data"] = "".join(escape_map.get(thechar, thechar) for thechar in comment)
        # status can be posted/removed
        buf["Status"] = "posted"
        curcomments.insert(0, buf)
        if enabledconf["mongodb"]:
            results_db.analysis.update({"info.id": int(task_id)}, {"$set": {"info.comments": curcomments}}, upsert=False, multi=True)
        if es_as_db:
            es.update(index=esidx, doc_type="analysis", id=esid, body={"doc": {"info": {"comments": curcomments}}})
        return redirect("report", task_id=task_id)

    else:
        return render(request, "error.html", {"error": "Invalid Method"})


@conditional_login_required(login_required, settings.WEB_AUTHENTICATION)
def vtupload(request, category, task_id, filename, dlfile):
    if enabledconf["vtupload"] and settings.VTDL_PRIV_KEY:
        try:
            if category == "sample":
                path = os.path.join(CUCKOO_ROOT, "storage", "binaries", dlfile)
            elif category == "dropped":
                path = os.path.join(CUCKOO_ROOT, "storage", "analyses", task_id, "files", filename)
            params = {"x-apikey": settings.VTDL_PRIV_KEY}
            files = {"file": (filename, open(path, "rb"))}
            response = requests.post("https://www.virustotal.com/api/v3/files", files=files, params=params)
            if response.ok:
                data = response.json().get("data", {})
                id = data.get("id")
                if id:
                    return render(request, "success_vtup.html", {"permalink": "https://www.virustotal.com/api/v3/analyses/{id}".format(id=id)})
                else:
                    return render(request, "error.html", {"error": "Response code: {}".format(response.json())})
        except Exception as err:
            return render(request, "error.html", {"error": err})
    else:
        return

@conditional_login_required(login_required, settings.WEB_AUTHENTICATION)
def statistics_data(request, days=7):
    if days.isdigit():
        details = statistics(int(days))
        return render(request, "statistics.html", {"statistics": details, "days": days})
    else:
        return render(request, "error.html", {"error": "Provide days as number"})

on_demand_config_mapper = {
    "bingraph": reporting_cfg,
    "flare_capa": processing_cfg,
    "vba2graph": processing_cfg,
}

@conditional_login_required(login_required, settings.WEB_AUTHENTICATION)
def on_demand(request, service: str, task_id: int, category: str, sha256):
    """
        This aux function allows to generate some details on demand, this is specially useful for long running libraries and we don't need them in many cases due to scripted submissions
        @param service: Service for which we want to generate details
        @param task_id: ID of analysis
        @param category: Example: CAPE, procdump, etc
        @param sha256: file hash for which we want to generate details
        @return: redirect to the same webpage but with missed details included

        # 0. ensure that we not generating this data or data exist
        # 1. get file path
        # 2. call to func
        # 3. store results
        # 4. reload page
    """

    if service not in ("bingraph", "flare_capa", "vba2graph") and not on_demand_config_mapper.get(service, {}).get(service, {}).get("on_demand"):
        return render(request, "error.html", {"error": "Not supported/enabled service on demand"})

    if category == "static":
        path = os.path.join(ANALYSIS_BASE_PATH, str(task_id), "binary")
    else:
        path = os.path.join(ANALYSIS_BASE_PATH, str(task_id), category, sha256)

    if path and (not os.path.normpath(path).startswith(ANALYSIS_BASE_PATH) or not os.path.exists(path)):
        return render(request, "error.html", {"error": "File not found: {}".format(path)})

    details = False
    if service == "flare_capa" and HAVE_FLARE_CAPA:
        details = flare_capa_details(path, category.lower(), on_demand=True)

    elif service == "vba2graph" and HAVE_VBA2GRAPH:
        vba2graph_func(path, str(task_id), on_demand=True)

    elif service == "bingraph" and HAVE_BINGRAPH and reporting_cfg.bingraph.enabled and reporting_cfg.bingraph.on_demand and not os.path.exists(os.path.join(ANALYSIS_BASE_PATH, str(task_id), "bingraph", sha256+"-ent.svg")):
        bingraph_path = os.path.join(ANALYSIS_BASE_PATH, str(task_id), "bingraph")
        if not os.path.exists(bingraph_path):
            os.makedirs(bingraph_path)
        try:
            bingraph_args_dict.update({"prefix": sha256, "files": [path], "save_dir": bingraph_path})
            try:
                bingraph_gen(bingraph_args_dict)
            except Exception as e:
                print("Can't generate bingraph for {}: {}".format(sha256, e))
        except Exception as e:
            print("Bingraph on demand error:", e)

    if details:
        buf = results_db.analysis.find_one({"info.id": int(task_id)}, {"_id": 1, category: 1})
        if category == "CAPE":
            for block in buf[category].get("payloads", []) or []:
                if block.get("sha256") == sha256:
                    block[service] = details
                    break

        elif category == "static":
            if buf.get(category, {}):
                buf["static"][service] = details

        elif category == "procdump":
            for block in buf[category] or []:
                if block.get("sha256") == sha256:
                    block[service] = details
                    break

        results_db.analysis.update({"_id": ObjectId(buf["_id"])}, {"$set": {category: buf[category]}})
        del details

    return redirect("report", task_id=task_id)
<|MERGE_RESOLUTION|>--- conflicted
+++ resolved
@@ -450,12 +450,6 @@
             "id": task_id,
             "bingraph": {"enabled": bingraph, "content": bingraph_dict_content},
             "config": enabledconf,
-<<<<<<< HEAD
-        #ToDo
-=======
-            #ToDo
->>>>>>> f2072cb4
-            "debugger_logs": debugger_logs,
         }
 
         if category == "debugger":
