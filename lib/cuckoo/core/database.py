# Copyright (C) 2010-2015 Cuckoo Foundation.
# This file is part of Cuckoo Sandbox - http://www.cuckoosandbox.org
# See the file 'docs/LICENSE' for copying permission.

# https://blog.miguelgrinberg.com/post/what-s-new-in-sqlalchemy-2-0
# https://docs.sqlalchemy.org/en/20/changelog/migration_20.html#
# ToDO with session.begin():

import json
import logging
import os
import sys
from contextlib import suppress
from datetime import datetime, timedelta

# Sflock does a good filetype recon
from sflock.abstracts import File as SflockFile
from sflock.ident import identify as sflock_identify

from lib.cuckoo.common.cape_utils import static_config_lookup, static_extraction
from lib.cuckoo.common.colors import red
from lib.cuckoo.common.config import Config
from lib.cuckoo.common.constants import CUCKOO_ROOT
from lib.cuckoo.common.demux import demux_sample
from lib.cuckoo.common.exceptions import CuckooDatabaseError, CuckooDependencyError, CuckooOperationalError
from lib.cuckoo.common.integrations.parse_pe import PortableExecutable
from lib.cuckoo.common.objects import PCAP, URL, File, Static
from lib.cuckoo.common.path_utils import path_delete, path_exists
from lib.cuckoo.common.utils import Singleton, SuperLock, classlock, create_folder

try:
    from sqlalchemy import (
        Boolean,
        Column,
        DateTime,
        Enum,
        ForeignKey,
        Index,
        Integer,
        String,
        Table,
        Text,
        create_engine,
        event,
        func,
        not_,
        select,
    )
    from sqlalchemy.exc import IntegrityError, OperationalError, SQLAlchemyError
    from sqlalchemy.orm import backref, declarative_base, joinedload, relationship, sessionmaker

    Base = declarative_base()
except ImportError:
    raise CuckooDependencyError("Unable to import sqlalchemy (install with `poetry run pip install sqlalchemy`)")


sandbox_packages = (
    "access",
    "archive",
    "chm",
    "cpl",
    "dll",
    "doc",
    "doc",
    "eml",
    "exe",
    "generic",
    "hta",
    "hwp",
    "inp",
    "iso",
    "jar",
    "js",
    "js",
    "lnk",
    "mht",
    "msbuild",
    "msg",
    "msi",
    "msix",
    "nsis",
    "one",
    "pdf",
    "ppt",
    "ps1",
    "pub",
    "python",
    "rar",
    "reg",
    "regsvr",
    "sct",
    "Shellcode",
    "Shellcode_x64",
    "swf",
    "udf",
<<<<<<< HEAD
    "vbejse",
    "vbs",
    "vbs",
    "vhd",
    "wsf",
    "xls",
    "xps",
    "xslt",
    "zip",
=======
    "one",
    "inf",
>>>>>>> 34da6d17
)

log = logging.getLogger(__name__)
conf = Config("cuckoo")
repconf = Config("reporting")
web_conf = Config("web")
LINUX_ENABLED = web_conf.linux.enabled
DYNAMIC_ARCH_DETERMINATION = web_conf.general.dynamic_arch_determination

if repconf.mongodb.enabled:
    from dev_utils.mongodb import mongo_find
if repconf.elasticsearchdb.enabled:
    from dev_utils.elasticsearchdb import elastic_handler, get_analysis_index

    es = elastic_handler

SCHEMA_VERSION = "a8441ab0fd0f"
TASK_BANNED = "banned"
TASK_PENDING = "pending"
TASK_RUNNING = "running"
TASK_DISTRIBUTED = "distributed"
TASK_COMPLETED = "completed"
TASK_RECOVERED = "recovered"
TASK_REPORTED = "reported"
TASK_FAILED_ANALYSIS = "failed_analysis"
TASK_FAILED_PROCESSING = "failed_processing"
TASK_FAILED_REPORTING = "failed_reporting"
TASK_DISTRIBUTED_COMPLETED = "distributed_completed"

ALL_DB_STATUSES = (
    TASK_BANNED,
    TASK_PENDING,
    TASK_RUNNING,
    TASK_DISTRIBUTED,
    TASK_COMPLETED,
    TASK_RECOVERED,
    TASK_REPORTED,
    TASK_FAILED_ANALYSIS,
    TASK_FAILED_PROCESSING,
    TASK_FAILED_REPORTING,
    TASK_DISTRIBUTED_COMPLETED,
)

# Secondary table used in association Machine - Tag.
machines_tags = Table(
    "machines_tags",
    Base.metadata,
    Column("machine_id", Integer, ForeignKey("machines.id")),
    Column("tag_id", Integer, ForeignKey("tags.id")),
)

# Secondary table used in association Task - Tag.
tasks_tags = Table(
    "tasks_tags",
    Base.metadata,
    Column("task_id", Integer, ForeignKey("tasks.id")),
    Column("tag_id", Integer, ForeignKey("tags.id")),
)


VALID_LINUX_TYPES = ("Bourne-Again", "POSIX shell script", "ELF", "Python")


def _get_linux_vm_tag(mgtype):
    mgtype = mgtype.lower()
    if mgtype.startswith(VALID_LINUX_TYPES) and "motorola" not in mgtype and "renesas" not in mgtype:
        return False
    if "mipsel" in mgtype:
        return "mipsel"
    elif "mips" in mgtype:
        return "mips"
    elif "arm" in mgtype:
        return "arm"
    # elif "armhl" in mgtype:
    #    return {"tags":"armhl"}
    elif "sparc" in mgtype:
        return "sparc"
    # elif "motorola" in mgtype:
    #    return "motorola"
    # elif "renesas sh" in mgtype:
    #    return "renesassh"
    elif "powerpc" in mgtype:
        return "powerpc"
    elif "32-bit" in mgtype:
        return "x32"
    elif "elf 64-bit" in mgtype and "x86-64" in mgtype:
        return "x64"
    return "x64"


class Machine(Base):
    """Configured virtual machines to be used as guests."""

    __tablename__ = "machines"

    id = Column(Integer(), primary_key=True)
    name = Column(String(255), nullable=False, unique=True)
    label = Column(String(255), nullable=False, unique=True)
    arch = Column(String(255), nullable=False)
    ip = Column(String(255), nullable=False)
    platform = Column(String(255), nullable=False)
    tags = relationship("Tag", secondary=machines_tags, backref=backref("machines"))  # lazy="subquery"
    interface = Column(String(255), nullable=True)
    snapshot = Column(String(255), nullable=True)
    locked = Column(Boolean(), nullable=False, default=False)
    locked_changed_on = Column(DateTime(timezone=False), nullable=True)
    status = Column(String(255), nullable=True)
    status_changed_on = Column(DateTime(timezone=False), nullable=True)
    resultserver_ip = Column(String(255), nullable=False)
    resultserver_port = Column(String(255), nullable=False)
    reserved = Column(Boolean(), nullable=False, default=False)

    def __repr__(self):
        return f"<Machine('{self.id}','{self.name}')>"

    def to_dict(self):
        """Converts object to dict.
        @return: dict
        """
        d = {}
        for column in self.__table__.columns:
            value = getattr(self, column.name)
            if isinstance(value, datetime):
                d[column.name] = value.strftime("%Y-%m-%d %H:%M:%S")
            else:
                d[column.name] = value

        # Tags are a relation so no column to iterate.
        d["tags"] = [tag.name for tag in self.tags]
        return d

    def to_json(self):
        """Converts object to JSON.
        @return: JSON data
        """
        return json.dumps(self.to_dict())

    def __init__(self, name, label, arch, ip, platform, interface, snapshot, resultserver_ip, resultserver_port, reserved):
        self.name = name
        self.label = label
        self.arch = arch
        self.ip = ip
        self.platform = platform
        self.interface = interface
        self.snapshot = snapshot
        self.resultserver_ip = resultserver_ip
        self.resultserver_port = resultserver_port
        self.reserved = reserved


class Tag(Base):
    """Tag describing anything you want."""

    __tablename__ = "tags"

    id = Column(Integer(), primary_key=True)
    name = Column(String(255), nullable=False, unique=True)

    def __repr__(self):
        return f"<Tag('{self.id}','{self.name}')>"

    def __init__(self, name):
        self.name = name


class Guest(Base):
    """Tracks guest run."""

    __tablename__ = "guests"

    id = Column(Integer(), primary_key=True)
    status = Column(String(16), nullable=False)
    name = Column(String(255), nullable=False)
    label = Column(String(255), nullable=False)
    manager = Column(String(255), nullable=False)
    started_on = Column(DateTime(timezone=False), default=datetime.now, nullable=False)
    shutdown_on = Column(DateTime(timezone=False), nullable=True)
    task_id = Column(Integer, ForeignKey("tasks.id"), nullable=False, unique=True)

    def __repr__(self):
        return f"<Guest('{self.id}','{self.name}')>"

    def to_dict(self):
        """Converts object to dict.
        @return: dict
        """
        d = {}
        for column in self.__table__.columns:
            value = getattr(self, column.name)
            if isinstance(value, datetime):
                d[column.name] = value.strftime("%Y-%m-%d %H:%M:%S")
            else:
                d[column.name] = value
        return d

    def to_json(self):
        """Converts object to JSON.
        @return: JSON data
        """
        return json.dumps(self.to_dict())

    def __init__(self, name, label, manager):
        self.name = name
        self.label = label
        self.manager = manager


class Sample(Base):
    """Submitted files details."""

    __tablename__ = "samples"

    id = Column(Integer(), primary_key=True)
    file_size = Column(Integer(), nullable=False)
    file_type = Column(Text(), nullable=False)
    md5 = Column(String(32), nullable=False)
    crc32 = Column(String(8), nullable=False)
    sha1 = Column(String(40), nullable=False)
    sha256 = Column(String(64), nullable=False)
    sha512 = Column(String(128), nullable=False)
    ssdeep = Column(String(255), nullable=True)
    parent = Column(Integer(), nullable=True)
    source_url = Column(String(2000), nullable=True)
    __table_args__ = (
        Index("md5_index", "md5"),
        Index("sha1_index", "sha1"),
        Index("sha256_index", "sha256", unique=True),
    )

    def __repr__(self):
        return f"<Sample('{self.id}','{self.sha256}')>"

    def to_dict(self):
        """Converts object to dict.
        @return: dict
        """
        d = {}
        for column in self.__table__.columns:
            d[column.name] = getattr(self, column.name)
        return d

    def to_json(self):
        """Converts object to JSON.
        @return: JSON data
        """
        return json.dumps(self.to_dict())

    def __init__(self, md5, crc32, sha1, sha256, sha512, file_size, file_type=None, ssdeep=None, parent=None, source_url=None):
        self.md5 = md5
        self.sha1 = sha1
        self.crc32 = crc32
        self.sha256 = sha256
        self.sha512 = sha512
        self.file_size = file_size
        if file_type:
            self.file_type = file_type
        if ssdeep:
            self.ssdeep = ssdeep
        if parent:
            self.parent = parent
        if source_url:
            self.source_url = source_url


class Error(Base):
    """Analysis errors."""

    __tablename__ = "errors"

    id = Column(Integer(), primary_key=True)
    message = Column(String(1024), nullable=False)
    task_id = Column(Integer, ForeignKey("tasks.id"), nullable=False)

    def to_dict(self):
        """Converts object to dict.
        @return: dict
        """
        d = {}
        for column in self.__table__.columns:
            d[column.name] = getattr(self, column.name)
        return d

    def to_json(self):
        """Converts object to JSON.
        @return: JSON data
        """
        return json.dumps(self.to_dict())

    def __init__(self, message, task_id):
        self.message = message
        self.task_id = task_id

    def __repr__(self):
        return f"<Error('{self.id}','{self.message}','{self.task_id}')>"


class Task(Base):
    """Analysis task queue."""

    __tablename__ = "tasks"

    id = Column(Integer(), primary_key=True)
    target = Column(Text(), nullable=False)
    category = Column(String(255), nullable=False)
    cape = Column(String(2048), nullable=True)
    timeout = Column(Integer(), server_default="0", nullable=False)
    priority = Column(Integer(), server_default="1", nullable=False)
    custom = Column(String(255), nullable=True)
    machine = Column(String(255), nullable=True)
    package = Column(String(255), nullable=True)
    route = Column(String(128), nullable=True, default=False)
    # Task tags
    tags_tasks = Column(String(256), nullable=True)
    # Virtual machine tags
    tags = relationship("Tag", secondary=tasks_tags, backref=backref("tasks", lazy="subquery"))
    options = Column(Text(), nullable=True)
    platform = Column(String(255), nullable=True)
    memory = Column(Boolean, nullable=False, default=False)
    enforce_timeout = Column(Boolean, nullable=False, default=False)
    clock = Column(DateTime(timezone=False), default=datetime.now(), nullable=False)
    added_on = Column(DateTime(timezone=False), default=datetime.now, nullable=False)
    started_on = Column(DateTime(timezone=False), nullable=True)
    completed_on = Column(DateTime(timezone=False), nullable=True)
    status = Column(
        Enum(
            TASK_BANNED,
            TASK_PENDING,
            TASK_RUNNING,
            TASK_COMPLETED,
            TASK_DISTRIBUTED,
            TASK_REPORTED,
            TASK_RECOVERED,
            TASK_FAILED_ANALYSIS,
            TASK_FAILED_PROCESSING,
            TASK_FAILED_REPORTING,
            name="status_type",
        ),
        server_default=TASK_PENDING,
        nullable=False,
    )

    # Statistics data to identify broken Cuckoos servers or VMs
    # Also for doing profiling to improve speed
    dropped_files = Column(Integer(), nullable=True)
    running_processes = Column(Integer(), nullable=True)
    api_calls = Column(Integer(), nullable=True)
    domains = Column(Integer(), nullable=True)
    signatures_total = Column(Integer(), nullable=True)
    signatures_alert = Column(Integer(), nullable=True)
    files_written = Column(Integer(), nullable=True)
    registry_keys_modified = Column(Integer(), nullable=True)
    crash_issues = Column(Integer(), nullable=True)
    anti_issues = Column(Integer(), nullable=True)
    analysis_started_on = Column(DateTime(timezone=False), nullable=True)
    analysis_finished_on = Column(DateTime(timezone=False), nullable=True)
    processing_started_on = Column(DateTime(timezone=False), nullable=True)
    processing_finished_on = Column(DateTime(timezone=False), nullable=True)
    signatures_started_on = Column(DateTime(timezone=False), nullable=True)
    signatures_finished_on = Column(DateTime(timezone=False), nullable=True)
    reporting_started_on = Column(DateTime(timezone=False), nullable=True)
    reporting_finished_on = Column(DateTime(timezone=False), nullable=True)
    timedout = Column(Boolean, nullable=False, default=False)

    sample_id = Column(Integer, ForeignKey("samples.id"), nullable=True)
    sample = relationship("Sample", backref=backref("tasks", lazy="subquery"))
    machine_id = Column(Integer, nullable=True)
    guest = relationship("Guest", uselist=False, backref=backref("tasks"), cascade="save-update, delete")
    errors = relationship("Error", backref=backref("tasks"), cascade="save-update, delete")

    shrike_url = Column(String(4096), nullable=True)
    shrike_refer = Column(String(4096), nullable=True)
    shrike_msg = Column(String(4096), nullable=True)
    shrike_sid = Column(Integer(), nullable=True)

    # To be removed - Deprecate soon, not used anymore
    parent_id = Column(Integer(), nullable=True)
    tlp = Column(String(255), nullable=True)

    user_id = Column(Integer(), nullable=True)
    username = Column(String(256), nullable=True)

    __table_args__ = (
        Index("category_index", "category"),
        Index("status_index", "status"),
        Index("added_on_index", "added_on"),
        Index("completed_on_index", "completed_on"),
    )

    def to_dict(self):
        """Converts object to dict.
        @return: dict
        """
        d = {}
        for column in self.__table__.columns:
            value = getattr(self, column.name)
            if isinstance(value, datetime):
                d[column.name] = value.strftime("%Y-%m-%d %H:%M:%S")
            else:
                d[column.name] = value

        # Tags are a relation so no column to iterate.
        d["tags"] = [tag.name for tag in self.tags]
        return d

    def to_json(self):
        """Converts object to JSON.
        @return: JSON data
        """
        return json.dumps(self.to_dict())

    def __init__(self, target=None):
        self.target = target

    def __repr__(self):
        return f"<Task('{self.id}','{self.target}')>"


class AlembicVersion(Base):
    """Table used to pinpoint actual database schema release."""

    __tablename__ = "alembic_version"

    version_num = Column(String(32), nullable=False, primary_key=True)


class Database(object, metaclass=Singleton):
    """Analysis queue database.

    This class handles the creation of the database user for internal queue
    management. It also provides some functions for interacting with it.
    """

    def __init__(self, dsn=None, schema_check=True):
        """@param dsn: database connection string.
        @param schema_check: disable or enable the db schema version check
        """
        self._lock = SuperLock()
        self.cfg = conf

        if dsn:
            self._connect_database(dsn)
        elif self.cfg.database.connection:
            self._connect_database(self.cfg.database.connection)
        else:
            file_path = os.path.join(CUCKOO_ROOT, "db", "cuckoo.db")
            if not path_exists(file_path):
                db_dir = os.path.dirname(file_path)
                if not path_exists(db_dir):
                    try:
                        create_folder(folder=db_dir)
                    except CuckooOperationalError as e:
                        raise CuckooDatabaseError(f"Unable to create database directory: {e}")

            self._connect_database(f"sqlite:///{file_path}")

        # Disable SQL logging. Turn it on for debugging.
        self.engine.echo = False
        # Connection timeout.
        if self.cfg.database.timeout:
            self.engine.pool_timeout = self.cfg.database.timeout
        else:
            self.engine.pool_timeout = 60
        # Create schema.
        try:
            Base.metadata.create_all(self.engine)
        except SQLAlchemyError as e:
            raise CuckooDatabaseError(f"Unable to create or connect to database: {e}")

        # Get db session.
        self.Session = sessionmaker(bind=self.engine)

        @event.listens_for(self.Session, "after_flush")
        def delete_tag_orphans(session, ctx):
            session.query(Tag).filter(~Tag.tasks.any()).filter(~Tag.machines.any()).delete(synchronize_session=False)

        # Deal with schema versioning.
        # TODO: it's a little bit dirty, needs refactoring.
        tmp_session = self.Session()
        if not tmp_session.query(AlembicVersion).count():
            # Set database schema version.
            tmp_session.add(AlembicVersion(version_num=SCHEMA_VERSION))
            try:
                tmp_session.commit()
            except SQLAlchemyError as e:
                tmp_session.rollback()
                raise CuckooDatabaseError(f"Unable to set schema version: {e}")
            finally:
                tmp_session.close()
        else:
            # Check if db version is the expected one.
            last = tmp_session.query(AlembicVersion).first()
            tmp_session.close()
            if last.version_num != SCHEMA_VERSION and schema_check:
                print(
                    f"DB schema version mismatch: found {last.version_num}, expected {SCHEMA_VERSION}. Try to apply all migrations"
                )
                print(red("cd utils/db_migration/ && poetry run alembic upgrade head"))
                sys.exit()

    def __del__(self):
        """Disconnects pool."""
        with suppress(KeyError, AttributeError):
            self.engine.dispose()

    def _connect_database(self, connection_string):
        """Connect to a Database.
        @param connection_string: Connection string specifying the database
        """
        try:
            # TODO: this is quite ugly, should improve.
            if connection_string.startswith("sqlite"):
                # Using "check_same_thread" to disable sqlite safety check on multiple threads.
                self.engine = create_engine(connection_string, connect_args={"check_same_thread": False})
            elif connection_string.startswith("postgres"):
                # Disabling SSL mode to avoid some errors using sqlalchemy and multiprocesing.
                # See: http://www.postgresql.org/docs/9.0/static/libpq-ssl.html#LIBPQ-SSL-SSLMODE-STATEMENTS
                self.engine = create_engine(
                    connection_string, connect_args={"sslmode": self.cfg.database.psql_ssl_mode}, pool_pre_ping=True
                )
            else:
                self.engine = create_engine(connection_string)
        except ImportError as e:
            lib = e.message.rsplit(maxsplit=1)[-1]
            raise CuckooDependencyError(f"Missing database driver, unable to import {lib} (install with `pip install {lib}`)")

    def _get_or_create(self, session, model, **kwargs):
        """Get an ORM instance or create it if not exist.
        @param session: SQLAlchemy session object
        @param model: model to query
        @return: row instance
        """
        instance = session.query(model).filter_by(**kwargs).first()
        if instance:
            return instance
        else:
            instance = model(**kwargs)
            return instance

    @classlock
    def drop(self):
        """Drop all tables."""
        try:
            Base.metadata.drop_all(self.engine)
        except SQLAlchemyError as e:
            raise CuckooDatabaseError(f"Unable to create or connect to database: {e}")

    @classlock
    def clean_machines(self):
        """Clean old stored machines and related tables."""
        # Secondary table.
        # TODO: this is better done via cascade delete.
        # self.engine.execute(machines_tags.delete())

        with self.Session() as session:
            session.execute(machines_tags.delete())
            try:
                session.query(Machine).delete()
                session.commit()
            except SQLAlchemyError as e:
                log.debug("Database error cleaning machines: %s", e)
                session.rollback()

    @classlock
    def delete_machine(self, name) -> bool:
        """Delete a single machine entry from DB."""

        with self.Session() as session:
            try:
                machine = session.query(Machine).filter_by(name=name).first()
                if machine:
                    session.delete(machine)
                    session.commit()
                    return True
                else:
                    log.warning(f"{name} does not exist in the database.")
                    return False
            except SQLAlchemyError as e:
                log.debug("Database error deleting machine: %s", e)
                session.rollback()

    @classlock
    def add_machine(self, name, label, arch, ip, platform, tags, interface, snapshot, resultserver_ip, resultserver_port, reserved):
        """Add a guest machine.
        @param name: machine id
        @param label: machine label
        @param arch: machine arch
        @param ip: machine IP address
        @param platform: machine supported platform
        @param tags: list of comma separated tags
        @param interface: sniffing interface for this machine
        @param snapshot: snapshot name to use instead of the current one, if configured
        @param resultserver_ip: IP address of the Result Server
        @param resultserver_port: port of the Result Server
        @param reserved: True if the machine can only be used when specifically requested
        """
        with self.Session() as session:
            machine = Machine(
                name=name,
                label=label,
                arch=arch,
                ip=ip,
                platform=platform,
                interface=interface,
                snapshot=snapshot,
                resultserver_ip=resultserver_ip,
                resultserver_port=resultserver_port,
                reserved=reserved,
            )
            # Deal with tags format (i.e., foo,bar,baz)
            if tags:
                for tag in tags.replace(" ", "").split(","):
                    machine.tags.append(self._get_or_create(session, Tag, name=tag))
            session.add(machine)
            try:
                session.commit()
            except SQLAlchemyError as e:
                print(e)
                log.debug("Database error adding machine: %s", e)
                session.rollback()

    @classlock
    def set_machine_interface(self, label, interface):
        with self.Session() as session:
            try:
                machine = session.query(Machine).filter_by(label=label).first()
                if machine is None:
                    log.debug("Database error setting interface: %s not found", label)
                    return None
                machine.interface = interface
                session.commit()

            except SQLAlchemyError as e:
                log.debug("Database error setting interface: %s", e)
                session.rollback()

    @classlock
    def update_clock(self, task_id):
        with self.Session() as session:
            try:
                row = session.get(Task, task_id)

                if not row:
                    return

                if row.clock == datetime.utcfromtimestamp(0):
                    if row.category == "file":
                        row.clock = datetime.utcnow() + timedelta(days=self.cfg.cuckoo.daydelta)
                    else:
                        row.clock = datetime.utcnow()
                    session.commit()
                return row.clock
            except SQLAlchemyError as e:
                log.debug("Database error setting clock: %s", e)
                session.rollback()

    @classlock
    def set_status(self, task_id, status):
        """Set task status.
        @param task_id: task identifier
        @param status: status string
        @return: operation status
        """
        with self.Session() as session:
            try:
                row = session.get(Task, task_id)

                if not row:
                    return

                if status != TASK_DISTRIBUTED_COMPLETED:
                    row.status = status

                if status in (TASK_RUNNING, TASK_DISTRIBUTED):
                    row.started_on = datetime.now()
                elif status in (TASK_COMPLETED, TASK_DISTRIBUTED_COMPLETED):
                    row.completed_on = datetime.now()

                session.commit()
            except SQLAlchemyError as e:
                log.debug("Database error setting status: %s", e)
                session.rollback()

    @classlock
    def set_task_vm(self, task_id, vmname, vm_id):
        """Set task status.
        @param task_id: task identifier
        @param vmname: virtual vm name
        @return: operation status
        """
        with self.Session() as session:
            try:
                row = session.get(Task, task_id)

                if not row:
                    return

                row.machine = vmname
                row.machine_id = vm_id
                session.commit()
            except SQLAlchemyError as e:
                log.debug("Database error setting status: %s", e)
                session.rollback()

    def _package_vm_requires_check(self, package: str) -> list:
        """
        We allow to users use their custom tags to tag properly any VM that can run this package
        """
        return [vm_tag.strip() for vm_tag in web_conf.packages.get(package).split(",")] if web_conf.packages.get(package) else []

    def _task_arch_tags_helper(self, task: Task):
        # Are there available machines that match up with a task?
        task_archs = [tag.name for tag in task.tags if tag.name in ("x86", "x64")]
        task_tags = [tag.name for tag in task.tags if tag.name not in task_archs]

        return task_archs, task_tags

    @classlock
    def is_relevant_machine_available(self, task: Task) -> bool:
        """Checks if a machine that is relevant to the given task is available
        @return: boolean indicating if a relevant machine is available
        """
        task_archs, task_tags = self._task_arch_tags_helper(task)
        os_version = self._package_vm_requires_check(task.package)
        vms = self.list_machines(
            locked=False, label=task.machine, platform=task.platform, tags=task_tags, arch=task_archs, os_version=os_version
        )
        if len(vms) > 0:
            # There are? Awesome!
            self.set_status(task_id=task.id, status=TASK_RUNNING)
            return True
        return False

    @classlock
    def is_serviceable(self, task: Task) -> bool:
        """Checks if the task is serviceable.

        This method is useful when there are tasks that will never be serviced
        by any of the machines available. This allows callers to decide what to
        do when tasks like this are created.

        @return: boolean indicating if any machine could service the task in the future
        """
        task_archs, task_tags = self._task_arch_tags_helper(task)
        os_version = self._package_vm_requires_check(task.package)
        vms = self.list_machines(label=task.machine, platform=task.platform, tags=task_tags, arch=task_archs, os_version=os_version)
        if len(vms) > 0:
            return True
        return False

    @classlock
    def fetch_task(self, categories: list = []):
        """Fetches a task waiting to be processed and locks it for running.
        @return: None or task
        """
        with self.Session() as session:
            row = None
            try:
                row = (
                    session.query(Task)
                    .filter_by(status=TASK_PENDING)
                    .order_by(Task.priority.desc(), Task.added_on)
                    # distributed cape
                    .filter(not_(Task.options.contains("node=")))
                )

                if categories:
                    row = row.filter(Task.category.in_(categories))
                row = row.first()

                if not row:
                    return None

                self.set_status(task_id=row.id, status=TASK_RUNNING)
                session.refresh(row)

                return row
            except SQLAlchemyError as e:
                log.debug("Database error fetching task: %s", e)
                log.debug(red("Ensure that your database schema version is correct"))
                session.rollback()

    @classlock
    def guest_start(self, task_id, name, label, manager):
        """Logs guest start.
        @param task_id: task identifier
        @param name: vm name
        @param label: vm label
        @param manager: vm manager
        @return: guest row id
        """
        with self.Session() as session:
            guest = Guest(name, label, manager)
            try:
                guest.status = "init"
                session.get(Task, task_id).guest = guest
                session.commit()
                session.refresh(guest)
                return guest.id
            except SQLAlchemyError as e:
                log.debug("Database error logging guest start: %s", e)
                session.rollback()
                return None

    @classlock
    def guest_get_status(self, task_id):
        """Log guest start.
        @param task_id: task id
        @return: guest status
        """
        with self.Session() as session:
            try:
                guest = session.query(Guest).filter_by(task_id=task_id).first()
                return guest.status if guest else None
            except SQLAlchemyError as e:
                log.exception("Database error logging guest start: %s", e)
                session.rollback()
                return

    @classlock
    def guest_set_status(self, task_id, status):
        """Log guest start.
        @param task_id: task identifier
        @param status: status
        """
        with self.Session() as session:
            try:
                guest = session.query(Guest).filter_by(task_id=task_id).first()
                if guest is not None:
                    guest.status = status
                    session.commit()
                    session.refresh(guest)
            except SQLAlchemyError as e:
                log.exception("Database error logging guest start: %s", e)
                session.rollback()
                return None

    @classlock
    def guest_remove(self, guest_id):
        """Removes a guest start entry."""
        with self.Session() as session:
            try:
                guest = session.get(Guest, guest_id)
                session.delete(guest)
                session.commit()
            except SQLAlchemyError as e:
                log.debug("Database error logging guest remove: %s", e)
                session.rollback()
                return None

    @classlock
    def guest_stop(self, guest_id):
        """Logs guest stop.
        @param guest_id: guest log entry id
        """
        with self.Session() as session:
            try:
                guest = session.get(Guest, guest_id)
                if guest:
                    guest.shutdown_on = datetime.now()
                    session.commit()
            except SQLAlchemyError as e:
                log.debug("Database error logging guest stop: %s", e)
                session.rollback()
            except TypeError:
                log.warning("Data inconsistency in guests table detected, it might be a crash leftover. Continue")
                session.rollback()

    @staticmethod
    def filter_machines_by_arch(machines, arch):
        """Add a filter to the given query for the architecture of the machines.
        Allow x64 machines to be returned when requesting x86.
        """
        if arch:
            if "x86" in arch:
                # Prefer x86 machines over x64 if x86 is what was requested.
                machines = machines.filter(Machine.arch.in_(("x64", "x86"))).order_by(Machine.arch.desc())
            else:
                machines = machines.filter(Machine.arch.in_(arch))
        return machines

    @classlock
    def list_machines(self, locked=None, label=None, platform=None, tags=[], arch=None, include_reserved=False, os_version=[]):
        """Lists virtual machines.
        @return: list of virtual machines
        """
        """
        id |  name  | label | arch |
        ----+-------+-------+------+
        77 | cape1  | win7  | x86  |
        78 | cape2  | win10 | x64  |
        """
        with self.Session() as session:
            try:
                machines = session.query(Machine).options(joinedload(Machine.tags))
                if locked is not None and isinstance(locked, bool):
                    machines = machines.filter_by(locked=locked)
                if label:
                    machines = machines.filter_by(label=label)
                elif not include_reserved:
                    machines = machines.filter_by(reserved=False)
                if platform:
                    machines = machines.filter_by(platform=platform)
                machines = self.filter_machines_by_arch(machines, arch)
                if os_version:
                    machines = machines.filter(Machine.tags.any(Tag.name.in_(os_version)))
                # We can't check os version in tags due to that all tags should be satisfied
                if tags:
                    # machines = machines.filter(Machine.tags.all(Tag.name.in_(tags)))
                    for tag in tags:
                        machines = machines.filter(Machine.tags.any(name=tag))
                return machines.all()
            except SQLAlchemyError as e:
                print(e)
                log.debug("Database error listing machines: %s", e)
                return []

    @classlock
    def lock_machine(self, label=None, platform=None, tags=None, arch=None, os_version=[]):
        """Places a lock on a free virtual machine.
        @param label: optional virtual machine label
        @param platform: optional virtual machine platform
        @param tags: optional tags required (list)
        @param arch: optional virtual machine arch
        @os_version: tags to filter per OS version. Ex: winxp, win7, win10, win11
        @return: locked machine
        """
        with self.Session() as session:

            # Preventive checks.
            if label and platform:
                # Wrong usage.
                log.error("You can select machine only by label or by platform")
                session.close()
                return None
            elif label and tags:
                # Also wrong usage.
                log.error("You can select machine only by label or by tags")
                session.close()
                return None

            try:
                machines = session.query(Machine)
                if label:
                    machines = machines.filter_by(label=label)
                else:
                    machines = machines.filter_by(reserved=False)
                if platform:
                    machines = machines.filter_by(platform=platform)
                machines = self.filter_machines_by_arch(machines, arch)
                if tags:
                    # machines = machines.filter(Machine.tags.all(Tag.name.in_(tags)))
                    for tag in tags:
                        machines = machines.filter(Machine.tags.any(name=tag))
                if os_version:
                    machines = machines.filter(Machine.tags.any(Tag.name.in_(os_version)))
                # Check if there are any machines that satisfy the
                # selection requirements.
                if not machines.count():
                    raise CuckooOperationalError(
                        "No machines match selection criteria of label: '%s', platform: '%s', arch: '%s', tags: '%s'"
                        % (label, platform, arch, tags)
                    )

                # Get the first free machine.
                machine = machines.filter_by(locked=False).first()
            except SQLAlchemyError as e:
                log.debug("Database error locking machine: %s", e)
                return None

            if machine:
                machine.locked = True
                machine.locked_changed_on = datetime.now()
                try:
                    session.commit()
                    session.refresh(machine)
                except SQLAlchemyError as e:
                    log.debug("Database error locking machine: %s", e)
                    session.rollback()
                    return None

        return machine

    @classlock
    def unlock_machine(self, label):
        """Remove lock form a virtual machine.
        @param label: virtual machine label
        @return: unlocked machine
        """
        with self.Session() as session:
            try:
                machine = session.query(Machine).filter_by(label=label).first()
            except SQLAlchemyError as e:
                log.debug("Database error unlocking machine: %s", e)
                return None

            if machine:
                machine.locked = False
                machine.locked_changed_on = datetime.now()
                try:
                    session.commit()
                    session.refresh(machine)
                except SQLAlchemyError as e:
                    log.debug("Database error locking machine: %s", e)
                    session.rollback()
                    return None

        return machine

    @classlock
    def count_machines_available(self, label=None, platform=None, tags=None, arch=None, include_reserved=False, os_version=[]):
        """How many (relevant) virtual machines are ready for analysis.
        @param label: machine ID.
        @param platform: machine platform.
        @param tags: machine tags
        @param arch: machine arch
        @param include_reserved: include 'reserved' machines in the result, regardless of whether or not a 'label' was provided.
        @return: free virtual machines count
        """
        with self.Session() as session:
            try:
                machines = session.query(Machine).filter_by(locked=False)
                if label:
                    machines = machines.filter_by(label=label)
                elif not include_reserved:
                    machines = machines.filter_by(reserved=False)
                if platform:
                    machines = machines.filter_by(platform=platform)
                machines = self.filter_machines_by_arch(machines, arch)
                if tags:
                    # machines = machines.filter(Machine.tags.all(Tag.name.in_(tags)))
                    for tag in tags:
                        machines = machines.filter(Machine.tags.any(name=tag))
                if os_version:
                    machines = machines.filter(Machine.tags.any(Tag.name.in_(os_version)))
                return machines.count()
            except SQLAlchemyError as e:
                log.debug("Database error counting machines: %s", e)
                return 0

    @classlock
    def get_available_machines(self):
        """Which machines are available
        @return: free virtual machines
        """
        with self.Session() as session:
            try:
                machines = session.query(Machine).options(joinedload(Machine.tags)).filter_by(locked=False).all()
                return machines
            except SQLAlchemyError as e:
                log.debug("Database error getting available machines: %s", e)
                return []

    @classlock
    def set_machine_status(self, label, status):
        """Set status for a virtual machine.
        @param label: virtual machine label
        @param status: new virtual machine status
        """
        with self.Session() as session:
            try:
                machine = session.query(Machine).filter_by(label=label).first()
            except SQLAlchemyError as e:
                log.debug("Database error setting machine status: %s", e)
                session.close()
                return

            if machine:
                machine.status = status
                machine.status_changed_on = datetime.now()
                try:
                    session.commit()
                    session.refresh(machine)
                except SQLAlchemyError as e:
                    log.debug("Database error setting machine status: %s", e)
                    session.rollback()

    @classlock
    def add_error(self, message, task_id):
        """Add an error related to a task.
        @param message: error message
        @param task_id: ID of the related task
        """
        with self.Session() as session:
            error = Error(message=message, task_id=task_id)
            session.add(error)
            try:
                session.commit()
            except SQLAlchemyError as e:
                log.debug("Database error adding error log: %s", e)
                session.rollback()

    # The following functions are mostly used by external utils.

    @classlock
    def register_sample(self, obj, source_url=False):
        sample_id = None
        if isinstance(obj, (File, PCAP, Static)):
            with self.Session() as session:
                fileobj = File(obj.file_path)
                file_type = fileobj.get_type()
                file_md5 = fileobj.get_md5()
                sample = None
                # check if hash is known already
                try:
                    sample = session.query(Sample).filter_by(md5=file_md5).first()
                except SQLAlchemyError as e:
                    log.debug("Error querying sample for hash: %s", e)

                if not sample:
                    sample = Sample(
                        md5=file_md5,
                        crc32=fileobj.get_crc32(),
                        sha1=fileobj.get_sha1(),
                        sha256=fileobj.get_sha256(),
                        sha512=fileobj.get_sha512(),
                        file_size=fileobj.get_size(),
                        file_type=file_type,
                        ssdeep=fileobj.get_ssdeep(),
                        # parent=sample_parent_id,
                        source_url=source_url,
                    )
                    session.add(sample)

                try:
                    session.commit()
                except IntegrityError:
                    session.rollback()
                    try:
                        sample = session.query(Sample).filter_by(md5=file_md5).first()
                    except SQLAlchemyError as e:
                        log.debug("Error querying sample for hash: %s", e)
                        return None
                except SQLAlchemyError as e:
                    log.debug("Database error adding task: %s", e)
                    return None
                finally:
                    sample_id = sample.id

            return sample_id
        return None

    @classlock
    def add(
        self,
        obj,
        timeout=0,
        package="",
        options="",
        priority=1,
        custom="",
        machine="",
        platform="",
        tags=None,
        memory=False,
        enforce_timeout=False,
        clock=None,
        shrike_url=None,
        shrike_msg=None,
        shrike_sid=None,
        shrike_refer=None,
        parent_id=None,
        sample_parent_id=None,
        tlp=None,
        static=False,
        source_url=False,
        route=None,
        cape=False,
        tags_tasks=False,
        user_id=0,
        username=False,
    ):
        """Add a task to database.
        @param obj: object to add (File or URL).
        @param timeout: selected timeout.
        @param options: analysis options.
        @param priority: analysis priority.
        @param custom: custom options.
        @param machine: selected machine.
        @param platform: platform.
        @param tags: optional tags that must be set for machine selection
        @param memory: toggle full memory dump.
        @param enforce_timeout: toggle full timeout execution.
        @param clock: virtual machine clock time
        @param parent_id: parent task id
        @param sample_parent_id: original sample in case of archive
        @param static: try static extraction first
        @param tlp: TLP sharing designation
        @param source_url: url from where it was downloaded
        @param route: Routing route
        @param cape: CAPE options
        @param tags_tasks: Task tags so users can tag their jobs
        @param user_id: Link task to user if auth enabled
        @param username: username for custom auth
        @return: cursor or None.
        """
        with self.Session() as session:

            # Convert empty strings and None values to a valid int
            if not timeout:
                timeout = 0
            if not priority:
                priority = 1

            if isinstance(obj, (File, PCAP, Static)):
                fileobj = File(obj.file_path)
                file_type = fileobj.get_type()
                file_md5 = fileobj.get_md5()
                sample = None
                # check if hash is known already
                try:
                    sample = session.query(Sample).filter_by(md5=file_md5).first()
                except SQLAlchemyError as e:
                    log.debug("Error querying sample for hash: %s", e)

                if not sample:
                    sample = Sample(
                        md5=file_md5,
                        crc32=fileobj.get_crc32(),
                        sha1=fileobj.get_sha1(),
                        sha256=fileobj.get_sha256(),
                        sha512=fileobj.get_sha512(),
                        file_size=fileobj.get_size(),
                        file_type=file_type,
                        ssdeep=fileobj.get_ssdeep(),
                        parent=sample_parent_id,
                        source_url=source_url,
                    )
                    session.add(sample)

                try:
                    session.commit()
                except IntegrityError:
                    session.rollback()
                    """
                    try:
                        sample = session.query(Sample).filter_by(md5=file_md5).first()
                    except SQLAlchemyError as e:
                        log.debug("Error querying sample for hash: %s", e)
                        session.close()
                        return None
                    """
                except SQLAlchemyError as e:
                    log.debug("Database error adding task: %s", e)
                    session.close()
                    return None

                if DYNAMIC_ARCH_DETERMINATION:
                    # Assign architecture to task to fetch correct VM type
                    # This isn't 100% full proof
                    if "PE32+" in file_type or "64-bit" in file_type or package.endswith("_x64"):
                        if tags:
                            tags += ",x64"
                        else:
                            tags = "x64"
                    else:
                        if LINUX_ENABLED:
                            linux_arch = _get_linux_vm_tag(file_type)
                            if linux_arch:
                                if tags:
                                    tags += f",{linux_arch}"
                                else:
                                    tags = linux_arch
                        else:
                            if tags:
                                tags += ",x86"
                            else:
                                tags = "x86"
                try:
                    task = Task(obj.file_path)
                    task.sample_id = sample.id
                except OperationalError:
                    return None

                if isinstance(obj, (PCAP, Static)):
                    # since no VM will operate on this PCAP
                    task.started_on = datetime.now()

            elif isinstance(obj, URL):
                task = Task(obj.url)
                tags = "x64,x86"

            task.category = obj.__class__.__name__.lower()
            task.timeout = timeout
            task.package = package
            task.options = options
            task.priority = priority
            task.custom = custom
            task.machine = machine
            task.platform = platform
            task.memory = bool(memory)
            task.enforce_timeout = enforce_timeout
            task.shrike_url = shrike_url
            task.shrike_msg = shrike_msg
            task.shrike_sid = shrike_sid
            task.shrike_refer = shrike_refer
            task.parent_id = parent_id
            task.tlp = tlp
            task.route = route
            task.cape = cape
            task.tags_tasks = tags_tasks
            # Deal with tags format (i.e., foo,bar,baz)
            if tags:
                for tag in tags.split(","):
                    if tag.strip():
                        task.tags.append(self._get_or_create(session, Tag, name=tag))

            if clock:
                if isinstance(clock, str):
                    try:
                        task.clock = datetime.strptime(clock, "%m-%d-%Y %H:%M:%S")
                    except ValueError:
                        log.warning("The date you specified has an invalid format, using current timestamp")
                        task.clock = datetime.utcfromtimestamp(0)

                else:
                    task.clock = clock
            else:
                task.clock = datetime.utcfromtimestamp(0)

            task.user_id = user_id
            task.username = username

            session.add(task)

            try:
                session.commit()
                task_id = task.id
            except SQLAlchemyError as e:
                log.debug("Database error adding task: %s", e)
                session.rollback()
                return None

        return task_id

    def add_path(
        self,
        file_path,
        timeout=0,
        package="",
        options="",
        priority=1,
        custom="",
        machine="",
        platform="",
        tags=None,
        memory=False,
        enforce_timeout=False,
        clock=None,
        shrike_url=None,
        shrike_msg=None,
        shrike_sid=None,
        shrike_refer=None,
        parent_id=None,
        sample_parent_id=None,
        tlp=None,
        static=False,
        source_url=False,
        route=None,
        cape=False,
        tags_tasks=False,
        user_id=0,
        username=False,
    ):
        """Add a task to database from file path.
        @param file_path: sample path.
        @param timeout: selected timeout.
        @param options: analysis options.
        @param priority: analysis priority.
        @param custom: custom options.
        @param machine: selected machine.
        @param platform: platform.
        @param tags: Tags required in machine selection
        @param memory: toggle full memory dump.
        @param enforce_timeout: toggle full timeout execution.
        @param clock: virtual machine clock time
        @param parent_id: parent analysis id
        @param sample_parent_id: sample parent id, if archive
        @param static: try static extraction first
        @param tlp: TLP sharing designation
        @param route: Routing route
        @param cape: CAPE options
        @param tags_tasks: Task tags so users can tag their jobs
        @user_id: Allow link task to user if auth enabled
        @username: username from custom auth
        @return: cursor or None.
        """
        if not file_path or not path_exists(file_path):
            log.warning("File does not exist: %s", file_path)
            return None

        # Convert empty strings and None values to a valid int
        if not timeout:
            timeout = 0
        if not priority:
            priority = 1
        if file_path.endswith((".htm", ".html")) and not package:
            package = web_conf.url_analysis.package

        return self.add(
            File(file_path),
            timeout,
            package,
            options,
            priority,
            custom,
            machine,
            platform,
            tags,
            memory,
            enforce_timeout,
            clock,
            shrike_url,
            shrike_msg,
            shrike_sid,
            shrike_refer,
            parent_id,
            sample_parent_id,
            tlp,
            source_url=source_url,
            route=route,
            cape=cape,
            tags_tasks=tags_tasks,
            user_id=user_id,
            username=username,
        )

    def _identify_aux_func(self, file: bytes, package: str) -> str:
        # before demux we need to check as msix has zip mime and we don't want it to be extracted:
        tmp_package = False
        if not package:
            f = SflockFile.from_path(file)
            try:
                tmp_package = sflock_identify(f, check_shellcode=True)
            except Exception as e:
                log.error(f"Failed to sflock_ident due to {e}")
                tmp_package = "generic"

        if tmp_package and tmp_package in sandbox_packages:
            # This probably should be way much bigger list of formats
            if tmp_package in ("iso", "udf", "vhd"):
                package = "archive"
            elif tmp_package in ("zip", "rar"):
                package = ""
            else:
                package = tmp_package

        return package, tmp_package

    def demux_sample_and_add_to_db(
        self,
        file_path,
        timeout=0,
        package="",
        options="",
        priority=1,
        custom="",
        machine="",
        platform="",
        tags=None,
        memory=False,
        enforce_timeout=False,
        clock=None,
        shrike_url=None,
        shrike_msg=None,
        shrike_sid=None,
        shrike_refer=None,
        parent_id=None,
        tlp=None,
        static=False,
        source_url=False,
        only_extraction=False,
        tags_tasks=False,
        route=None,
        cape=False,
        user_id=0,
        username=False,
    ):
        """
        Handles ZIP file submissions, submitting each extracted file to the database
        Returns a list of added task IDs
        """
        task_id = False
        task_ids = []
        config = {}
        sample_parent_id = None
        # force auto package for linux files
        if platform == "linux":
            package = ""

        if not isinstance(file_path, bytes):
            file_path = file_path.encode()

        if not package:
            if "file=" in options:
                # set zip as package when specifying file= in options
                package = "zip"
            else:
                # Checking original file as some filetypes doesn't require demux
                package, _ = self._identify_aux_func(file_path, package)

        # extract files from the (potential) archive
        extracted_files = demux_sample(file_path, package, options)
        # check if len is 1 and the same file, if diff register file, and set parent
        if extracted_files and file_path not in extracted_files:
            sample_parent_id = self.register_sample(File(file_path), source_url=source_url)
            if conf.cuckoo.delete_archive:
                path_delete(file_path.decode())

        # create tasks for each file in the archive
        for file in extracted_files:
            if static:
                # On huge loads this just become a bottleneck
                config = False
                if web_conf.general.check_config_exists:
                    config = static_config_lookup(file)
                    if config:
                        task_ids.append(config["id"])
                    else:
                        config = static_extraction(file)
                if config or only_extraction:
                    task_ids += self.add_static(
                        file_path=file, priority=priority, tlp=tlp, user_id=user_id, username=username, options=options
                    )

            if not config and not only_extraction:
                if not package:
                    package, tmp_package = self._identify_aux_func(file, "")

                    if not tmp_package:
                        log.info("Do sandbox packages need an update? Sflock identifies as: %s - %s", tmp_package, file)

                if package == "dll" and "function" not in options:
                    dll_export = PortableExecutable(file.decode()).choose_dll_export()
                    if dll_export == "DllRegisterServer":
                        package = "regsvr"
                    elif dll_export == "xlAutoOpen":
                        package = "xls"
                    elif dll_export:
                        if options:
                            options += f",function={dll_export}"
                        else:
                            options = f"function={dll_export}"

                # ToDo better solution? - Distributed mode here:
                # Main node is storage so try to extract before submit to vm isn't propagated to workers
                if static and not config and repconf.distributed.enabled:
                    if options:
                        options += ",dist_extract=1"
                    else:
                        options = "dist_extract=1"

                task_id = self.add_path(
                    file_path=file.decode(),
                    timeout=timeout,
                    priority=priority,
                    options=options,
                    package=package,
                    machine=machine,
                    platform=platform,
                    memory=memory,
                    custom=custom,
                    enforce_timeout=enforce_timeout,
                    tags=tags,
                    clock=clock,
                    shrike_url=shrike_url,
                    shrike_msg=shrike_msg,
                    shrike_sid=shrike_sid,
                    shrike_refer=shrike_refer,
                    parent_id=parent_id,
                    sample_parent_id=sample_parent_id,
                    tlp=tlp,
                    source_url=source_url,
                    route=route,
                    tags_tasks=tags_tasks,
                    cape=cape,
                    user_id=user_id,
                    username=username,
                )
                package = None
            if task_id:
                task_ids.append(task_id)

        details = {}
        if config and isinstance(config, dict):
            details = {"config": config.get("cape_config", {})}
        # this is aim to return custom data, think of this as kwargs
        return task_ids, details

    @classlock
    def add_pcap(
        self,
        file_path,
        timeout=0,
        package="",
        options="",
        priority=1,
        custom="",
        machine="",
        platform="",
        tags=None,
        memory=False,
        enforce_timeout=False,
        clock=None,
        shrike_url=None,
        shrike_msg=None,
        shrike_sid=None,
        shrike_refer=None,
        parent_id=None,
        tlp=None,
        user_id=0,
        username=False,
    ):
        return self.add(
            PCAP(file_path.decode()),
            timeout,
            package,
            options,
            priority,
            custom,
            machine,
            platform,
            tags,
            memory,
            enforce_timeout,
            clock,
            shrike_url,
            shrike_msg,
            shrike_sid,
            shrike_refer,
            parent_id,
            tlp,
            user_id,
            username,
        )

    @classlock
    def add_static(
        self,
        file_path,
        timeout=0,
        package="",
        options="",
        priority=1,
        custom="",
        machine="",
        platform="",
        tags=None,
        memory=False,
        enforce_timeout=False,
        clock=None,
        shrike_url=None,
        shrike_msg=None,
        shrike_sid=None,
        shrike_refer=None,
        parent_id=None,
        tlp=None,
        static=True,
        user_id=0,
        username=False,
    ):
        extracted_files = demux_sample(file_path, package, options)
        sample_parent_id = None
        # check if len is 1 and the same file, if diff register file, and set parent
        if not isinstance(file_path, bytes):
            file_path = file_path.encode()
        if extracted_files and file_path not in extracted_files:
            sample_parent_id = self.register_sample(File(file_path))
            if conf.cuckoo.delete_archive:
                path_delete(file_path)

        task_ids = []
        # create tasks for each file in the archive
        for file in extracted_files:
            task_id = self.add(
                Static(file.decode()),
                timeout,
                package,
                options,
                priority,
                custom,
                machine,
                platform,
                tags,
                memory,
                enforce_timeout,
                clock,
                shrike_url,
                shrike_msg,
                shrike_sid,
                shrike_refer,
                tlp=tlp,
                static=static,
                sample_parent_id=sample_parent_id,
                user_id=user_id,
                username=username,
            )
            if task_id:
                task_ids.append(task_id)

        return task_ids

    @classlock
    def add_url(
        self,
        url,
        timeout=0,
        package="",
        options="",
        priority=1,
        custom="",
        machine="",
        platform="",
        tags=None,
        memory=False,
        enforce_timeout=False,
        clock=None,
        shrike_url=None,
        shrike_msg=None,
        shrike_sid=None,
        shrike_refer=None,
        parent_id=None,
        tlp=None,
        route=None,
        cape=False,
        tags_tasks=False,
        user_id=0,
        username=False,
    ):
        """Add a task to database from url.
        @param url: url.
        @param timeout: selected timeout.
        @param options: analysis options.
        @param priority: analysis priority.
        @param custom: custom options.
        @param machine: selected machine.
        @param platform: platform.
        @param tags: tags for machine selection
        @param memory: toggle full memory dump.
        @param enforce_timeout: toggle full timeout execution.
        @param clock: virtual machine clock time
        @param tlp: TLP sharing designation
        @param route: Routing route
        @param cape: CAPE options
        @param tags_tasks: Task tags so users can tag their jobs
        @param user_id: Link task to user
        @param username: username for custom auth
        @return: cursor or None.
        """

        # Convert empty strings and None values to a valid int
        if not timeout:
            timeout = 0
        if not priority:
            priority = 1
        if not package:
            package = web_conf.url_analysis.package

        return self.add(
            URL(url),
            timeout,
            package,
            options,
            priority,
            custom,
            machine,
            platform,
            tags,
            memory,
            enforce_timeout,
            clock,
            shrike_url,
            shrike_msg,
            shrike_sid,
            shrike_refer,
            parent_id,
            tlp,
            route=route,
            cape=cape,
            tags_tasks=tags_tasks,
            user_id=user_id,
            username=username,
        )

    @classlock
    def reschedule(self, task_id):
        """Reschedule a task.
        @param task_id: ID of the task to reschedule.
        @return: ID of the newly created task.
        """
        task = self.view_task(task_id)

        if not task:
            return None

        if task.category == "file":
            add = self.add_path
        elif task.category == "url":
            add = self.add_url
        elif task.category == "pcap":
            add = self.add_pcap
        elif task.category == "static":
            add = self.add_static

        # Change status to recovered.
        with self.Session() as session:
            session.get(Task, task_id).status = TASK_RECOVERED
            try:
                session.commit()
            except SQLAlchemyError as e:
                log.debug("Database error rescheduling task: %s", e)
                session.rollback()
                return False

            # Normalize tags.
            if task.tags:
                tags = ",".join(tag.name for tag in task.tags)
            else:
                tags = task.tags

            def _ensure_valid_target(task):
                if task.category == "url":
                    # URL tasks always have valid targets, return it as-is.
                    return task.target

                # All other task types have a "target" pointing to a temp location,
                # so get a stable path "target" based on the sample hash.
                paths = self.sample_path_by_hash(task.sample.sha256, task_id)
                paths = [file_path for file_path in paths if path_exists(file_path)]
                if not paths:
                    return None

                if task.category == "pcap":
                    # PCAP task paths are represented as bytes
                    return paths[0].encode()
                return paths[0]

            task_target = _ensure_valid_target(task)
            if not task_target:
                log.warning("Unable to find valid target for task: %s", task_id)
                return

            new_task_id = add(
                task_target,
                task.timeout,
                task.package,
                task.options,
                task.priority,
                task.custom,
                task.machine,
                task.platform,
                tags,
                task.memory,
                task.enforce_timeout,
                task.clock,
                tlp=task.tlp,
            )

            session.get(Task, task_id).custom = f"Recovery_{new_task_id}"
            try:
                session.commit()
            except SQLAlchemyError as e:
                log.debug("Database error rescheduling task: %s", e)
                session.rollback()
                return False

            return new_task_id

    @classlock
    def count_matching_tasks(self, category=None, status=None, not_status=None):
        """Retrieve list of task.
        @param category: filter by category
        @param status: filter by task status
        @param not_status: exclude this task status from filter
        @return: number of tasks.
        """
        with self.Session() as session:
            try:
                search = session.query(Task)

                if status:
                    search = search.filter_by(status=status)
                if not_status:
                    search = search.filter(Task.status != not_status)
                if category:
                    search = search.filter_by(category=category)

                tasks = search.count()
                return tasks
            except SQLAlchemyError as e:
                log.debug("Database error counting tasks: %s", e)
                return []

    @classlock
    def check_file_uniq(self, sha256: str, hours: int = 0):
        uniq = False
        with self.Session() as session:
            try:
                if hours and sha256:
                    date_since = datetime.now() - timedelta(hours=hours)
                    date_till = datetime.now()
                    uniq = (
                        session.query(Task)
                        .join(Sample, Task.sample_id == Sample.id)
                        .filter(Sample.sha256 == sha256, Task.added_on.between(date_since, date_till))
                        .first()
                    )
                else:
                    if not Database.find_sample(self, sha256=sha256):
                        uniq = False
                    else:
                        uniq = True
            except SQLAlchemyError as e:
                log.debug("Database error counting tasks: %s", e)

        return uniq

    @classlock
    def list_sample_parent(self, sample_id=False, task_id=False):
        """
        Retrieve parent sample details by sample_id or task_id
        @param sample_id: Sample id
        @param task_id: Task id
        """
        parent_sample = {}
        parent = False
        with self.Session() as session:
            try:
                if sample_id:
                    parent = session.query(Sample.parent).filter(Sample.id == int(sample_id)).first()
                    if parent:
                        parent = parent[0]
                elif task_id:
                    _, parent = (
                        session.query(Task.sample_id, Sample.parent)
                        .join(Sample, Sample.id == Task.sample_id)
                        .filter(Task.id == task_id)
                        .first()
                    )

                if parent:
                    parent_sample = session.query(Sample).filter(Sample.id == parent).first().to_dict()

            except SQLAlchemyError as e:
                log.debug("Database error listing tasks: %s", e)
            except TypeError:
                pass

        return parent_sample

    @classlock
    def list_tasks(
        self,
        limit=None,
        details=False,
        category=None,
        offset=None,
        status=None,
        sample_id=None,
        not_status=None,
        completed_after=None,
        order_by=None,
        added_before=None,
        id_before=None,
        id_after=None,
        options_like=False,
        options_not_like=False,
        tags_tasks_like=False,
        task_ids=False,
        include_hashes=False,
        user_id=False,
    ):
        """Retrieve list of task.
        @param limit: specify a limit of entries.
        @param details: if details about must be included
        @param category: filter by category
        @param offset: list offset
        @param status: filter by task status
        @param sample_id: filter tasks for a sample
        @param not_status: exclude this task status from filter
        @param completed_after: only list tasks completed after this timestamp
        @param order_by: definition which field to sort by
        @param added_before: tasks added before a specific timestamp
        @param id_before: filter by tasks which is less than this value
        @param id_after filter by tasks which is greater than this value
        @param options_like: filter tasks by specific option inside of the options
        @param options_not_like: filter tasks by specific option not inside of the options
        @param tags_tasks_like: filter tasks by specific tag
        @param task_ids: list of task_id
        @param include_hashes: return task+samples details
        @param user_id: list of tasks submitted by user X
        @return: list of tasks.
        """
        with self.Session() as session:
            try:
                # Can we remove "options(joinedload)" it is here due to next error
                # sqlalchemy.orm.exc.DetachedInstanceError: Parent instance <Task at X> is not bound to a Session; lazy load operation of attribute 'tags' cannot proceed
                search = session.query(Task).options(joinedload(Task.tags))
                if include_hashes:
                    search = search.join(Sample, Task.sample_id == Sample.id)
                if status:
                    search = search.filter(Task.status == status)
                if not_status:
                    search = search.filter(Task.status != not_status)
                if category:
                    search = search.filter(Task.category == category)
                if details:
                    search = search.options(joinedload("guest"), joinedload("errors"), joinedload("tags"))
                if sample_id is not None:
                    search = search.filter(Task.sample_id == sample_id)
                if id_before is not None:
                    search = search.filter(Task.id < id_before)
                if id_after is not None:
                    search = search.filter(Task.id > id_after)
                if completed_after:
                    search = search.filter(Task.completed_on > completed_after)
                if added_before:
                    search = search.filter(Task.added_on < added_before)
                if options_like:
                    # Replace '*' wildcards with wildcard for sql
                    options_like = options_like.replace("*", "%")
                    search = search.filter(Task.options.like(f"%{options_like}%"))
                if options_not_like:
                    # Replace '*' wildcards with wildcard for sql
                    options_not_like = options_not_like.replace("*", "%")
                    search = search.filter(Task.options.notlike(f"%{options_not_like}%"))
                if tags_tasks_like:
                    search = search.filter(Task.tags_tasks.like(f"%{tags_tasks_like}%"))
                if task_ids:
                    search = search.filter(Task.id.in_(task_ids))
                if user_id:
                    search = search.filter(Task.user_id == user_id)
                if order_by is not None and isinstance(order_by, tuple):
                    search = search.order_by(*order_by)
                elif order_by is not None:
                    search = search.order_by(order_by)
                else:
                    search = search.order_by(Task.added_on.desc())

                tasks = search.limit(limit).offset(offset).all()
                session.expunge_all()
                return tasks
            except RuntimeError as e:
                # RuntimeError: number of values in row (1) differ from number of column processors (62)
                log.debug("Database RuntimeError error: %s", e)
            except AttributeError as e:
                # '_NoResultMetaData' object has no attribute '_indexes_for_keys'
                log.debug("Database AttributeError error: %s", e)
            except SQLAlchemyError as e:
                log.debug("Database error listing tasks: %s", e)
            except Exception as e:
                # psycopg2.DatabaseError
                log.exception(e)

        return []

    def minmax_tasks(self):
        """Find tasks minimum and maximum
        @return: unix timestamps of minimum and maximum
        """
        with self.Session() as session:
            try:
                _min = session.query(func.min(Task.started_on).label("min")).first()
                _max = session.query(func.max(Task.completed_on).label("max")).first()
                if _min and _max and _min[0] and _max[0]:
                    return int(_min[0].strftime("%s")), int(_max[0].strftime("%s"))
            except SQLAlchemyError as e:
                log.debug("Database error counting tasks: %s", e)

        return 0, 0

    @classlock
    def get_tlp_tasks(self):
        """
        Retrieve tasks with TLP
        """
        with self.Session() as session:
            try:
                tasks = session.query(Task).filter(Task.tlp == "true").all()
                if tasks:
                    return [task.id for task in tasks]
                else:
                    return []
            except SQLAlchemyError as e:
                log.debug("Database error listing tasks: %s", e)
                return []

    @classlock
    def get_file_types(self):
        """Get sample filetypes

        @return: A list of all available file types
        """
        with self.Session() as session:
            try:
                unfiltered = session.query(Sample.file_type).group_by(Sample.file_type)
                res = [asample[0] for asample in unfiltered.all()]
                res.sort()
            except SQLAlchemyError as e:
                log.debug("Database error getting file_types: %s", e)
                return 0
        return res

    @classlock
    def get_tasks_status_count(self):
        """Count all tasks in the database
        @return: dict with status and number of tasks found example: {'failed_analysis': 2, 'running': 100, 'reported': 400}
        """
        with self.Session() as session:
            try:
                tasks_dict_count = session.query(Task.status, func.count(Task.status)).group_by(Task.status).all()
                return dict(tasks_dict_count)
            except SQLAlchemyError as e:
                log.debug("Database error counting all tasks: %s", e)
                return 0

    @classlock
    def count_tasks(self, status=None, mid=None):
        """Count tasks in the database
        @param status: apply a filter according to the task status
        @param mid: Machine id to filter for
        @return: number of tasks found
        """
        with self.Session() as session:
            try:
                unfiltered = session.query(Task)
                if mid:
                    unfiltered = unfiltered.filter_by(machine_id=mid)
                if status:
                    unfiltered = unfiltered.filter_by(status=status)
                tasks_count = unfiltered.count()
                return tasks_count
            except SQLAlchemyError as e:
                log.debug("Database error counting tasks: %s", e)
                return 0

    @classlock
    def view_task(self, task_id, details=False):
        """Retrieve information on a task.
        @param task_id: ID of the task to query.
        @return: details on the task.
        """
        with self.Session() as session:
            try:
                if details:
                    task = (
                        select(Task)
                        .where(Task.id == task_id)
                        .options(joinedload(Task.guest), joinedload(Task.errors), joinedload(Task.tags), joinedload(Task.sample))
                    )
                    task = session.execute(task).first()
                else:
                    query = select(Task).where(Task.id == task_id).options(joinedload(Task.tags), joinedload(Task.sample))
                    task = session.execute(query).first()
                if task:
                    task = task[0]
                    session.expunge(task)
                    return task
            except SQLAlchemyError as e:
                print(e)
                log.debug("Database error viewing task: %s", e)

    @classlock
    def add_statistics_to_task(self, task_id, details):
        """add statistic to task
        @param task_id: ID of the task to query.
        @param: details statistic.
        @return true of false.
        """
        with self.Session() as session:
            try:
                task = session.get(Task, task_id)
                if task:
                    task.dropped_files = details["dropped_files"]
                    task.running_processes = details["running_processes"]
                    task.api_calls = details["api_calls"]
                    task.domains = details["domains"]
                    task.signatures_total = details["signatures_total"]
                    task.signatures_alert = details["signatures_alert"]
                    task.files_written = details["files_written"]
                    task.registry_keys_modified = details["registry_keys_modified"]
                    task.crash_issues = details["crash_issues"]
                    task.anti_issues = details["anti_issues"]
                session.commit()
                session.refresh(task)
            except SQLAlchemyError as e:
                log.debug("Database error deleting task: %s", e)
                session.rollback()
                return False
        return True

    @classlock
    def delete_task(self, task_id):
        """Delete information on a task.
        @param task_id: ID of the task to query.
        @return: operation status.
        """
        with self.Session() as session:
            try:
                task = session.get(Task, task_id)
                session.delete(task)
                session.commit()
            except SQLAlchemyError as e:
                log.debug("Database error deleting task: %s", e)
                session.rollback()
                return False
        return True

    # classlock
    def delete_tasks(self, ids):
        with self.Session() as session:
            try:
                _ = session.query(Task).filter(Task.id.in_(ids)).delete(synchronize_session=False)
            except SQLAlchemyError as e:
                log.debug("Database error deleting task: %s", e)
                session.rollback()
                return False
        return True

    @classlock
    def view_sample(self, sample_id):
        """Retrieve information on a sample given a sample id.
        @param sample_id: ID of the sample to query.
        @return: details on the sample used in sample: sample_id.
        """
        with self.Session() as session:
            try:
                sample = session.get(Sample, sample_id)
            except AttributeError:
                return None
            except SQLAlchemyError as e:
                log.debug("Database error viewing task: %s", e)
                return None
            else:
                if sample:
                    session.expunge(sample)

        return sample

    @classlock
    def find_sample(self, md5=None, sha1=None, sha256=None, parent=None, task_id: int = None, sample_id: int = None):
        """Search samples by MD5, SHA1, or SHA256.
        @param md5: md5 string
        @param sha1: sha1 string
        @param sha256: sha256 string
        @param parent: sample_id int
        @param task_id: task_id int
        @param sample_id: sample_id int
        @return: matches list
        """
        sample = False
        with self.Session() as session:
            try:
                if md5:
                    sample = session.query(Sample).filter_by(md5=md5).first()
                elif sha1:
                    sample = session.query(Sample).filter_by(sha1=sha1).first()
                elif sha256:
                    sample = session.query(Sample).filter_by(sha256=sha256).first()
                elif parent:
                    sample = session.query(Sample).filter_by(parent=parent).all()
                elif sample_id:
                    sample = session.query(Sample).filter_by(id=sample_id).all()
                elif task_id:
                    sample = (
                        session.query(Task)
                        .options(joinedload(Task.sample))
                        .filter(Task.id == task_id)
                        .filter(Sample.id == Task.sample_id)
                        .all()
                    )
            except SQLAlchemyError as e:
                log.debug("Database error searching sample: %s", e)
                return None
            else:
                if sample:
                    session.expunge_all()
        return sample

    @classlock
    def sample_still_used(self, sample_hash: str, task_id: int):
        """Retrieve information if sample is used by another task(s).
        @param hash: md5/sha1/sha256/sha256.
        @param task_id: task_id
        @return: bool
        """
        with self.Session() as session:
            db_sample = (
                session.query(Sample)
                .options(joinedload("tasks"))
                .filter(Sample.sha256 == sample_hash)
                .filter(Task.id != task_id)
                .filter(Sample.id == Task.sample_id)
                .filter(Task.status.in_((TASK_PENDING, TASK_RUNNING, TASK_DISTRIBUTED)))
                .first()
            )
            still_used = bool(db_sample)
            return still_used

    @classlock
    def sample_path_by_hash(self, sample_hash: str = False, task_id: int = False):
        """Retrieve information on a sample location by given hash.
        @param hash: md5/sha1/sha256/sha256.
        @param task_id: task_id
        @return: samples path(s) as list.
        """
        sizes = {
            32: Sample.md5,
            40: Sample.sha1,
            64: Sample.sha256,
            128: Sample.sha512,
        }

        sizes_mongo = {
            32: "md5",
            40: "sha1",
            64: "sha256",
            128: "sha512",
        }

        folders = {
            "dropped": "files",
            "CAPE": "CAPE",
            "procdump": "procdump",
        }

        if task_id:
            file_path = os.path.join(CUCKOO_ROOT, "storage", "analyses", str(task_id), "binary")
            if path_exists(file_path):
                return [file_path]

        session = False
        # binary also not stored in binaries, perform hash lookup
        if task_id and not sample_hash:
            session = self.Session()
            db_sample = (
                session.query(Sample)
                .options(joinedload("tasks"))
                .filter(Task.id == task_id)
                .filter(Sample.id == Task.sample_id)
                .first()
            )
            if db_sample:
                path = os.path.join(CUCKOO_ROOT, "storage", "binaries", db_sample.sha256)
                if path_exists(path):
                    return [path]

                sample_hash = db_sample.sha256

        if not sample_hash:
            return []

        query_filter = sizes.get(len(sample_hash), "")
        sample = []
        # check storage/binaries
        if query_filter:
            try:
                if not session:
                    session = self.Session()
                db_sample = session.query(Sample).filter(query_filter == sample_hash).first()
                if db_sample is not None:
                    path = os.path.join(CUCKOO_ROOT, "storage", "binaries", db_sample.sha256)
                    if path_exists(path):
                        sample = [path]

                if not sample:
                    if repconf.mongodb.enabled:
                        tasks = mongo_find(
                            "analysis",
                            {f"CAPE.payloads.{sizes_mongo.get(len(sample_hash), '')}": sample_hash},
                            {"CAPE.payloads": 1, "_id": 0, "info.id": 1},
                        )
                    elif repconf.elasticsearchdb.enabled:
                        tasks = [
                            d["_source"]
                            for d in es.search(
                                index=get_analysis_index(),
                                body={"query": {"match": {f"CAPE.payloads.{sizes_mongo.get(len(sample_hash), '')}": sample_hash}}},
                                _source=["CAPE.payloads", "info.id"],
                            )["hits"]["hits"]
                        ]
                    else:
                        tasks = []

                    if tasks:
                        for task in tasks:
                            for block in task.get("CAPE", {}).get("payloads", []) or []:
                                if block[sizes_mongo.get(len(sample_hash), "")] == sample_hash:
                                    file_path = os.path.join(
                                        CUCKOO_ROOT,
                                        "storage",
                                        "analyses",
                                        str(task["info"]["id"]),
                                        folders.get("CAPE"),
                                        block["sha256"],
                                    )
                                    if path_exists(file_path):
                                        sample = [file_path]
                                        break
                            if sample:
                                break

                    for category in ("dropped", "procdump"):
                        # we can't filter more if query isn't sha256
                        if repconf.mongodb.enabled:
                            tasks = mongo_find(
                                "analysis",
                                {f"{category}.{sizes_mongo.get(len(sample_hash), '')}": sample_hash},
                                {category: 1, "_id": 0, "info.id": 1},
                            )
                        elif repconf.elasticsearchdb.enabled:
                            tasks = [
                                d["_source"]
                                for d in es.search(
                                    index=get_analysis_index(),
                                    body={"query": {"match": {f"{category}.{sizes_mongo.get(len(sample_hash), '')}": sample_hash}}},
                                    _source=["info.id", category],
                                )["hits"]["hits"]
                            ]
                        else:
                            tasks = []

                        if tasks:
                            for task in tasks:
                                for block in task.get(category, []) or []:
                                    if block[sizes_mongo.get(len(sample_hash), "")] == sample_hash:
                                        file_path = os.path.join(
                                            CUCKOO_ROOT,
                                            "storage",
                                            "analyses",
                                            str(task["info"]["id"]),
                                            folders.get(category),
                                            block["sha256"],
                                        )
                                        if path_exists(file_path):
                                            sample = [file_path]
                                            break
                                if sample:
                                    break

                if not sample:
                    # search in temp folder if not found in binaries
                    db_sample = (
                        session.query(Task).join(Sample, Task.sample_id == Sample.id).filter(query_filter == sample_hash).all()
                    )

                    if db_sample is not None:
                        samples = [_f for _f in [tmp_sample.to_dict().get("target", "") for tmp_sample in db_sample] if _f]
                        # hash validation and if exist
                        samples = [file_path for file_path in samples if path_exists(file_path)]
                        for path in samples:
                            with open(path, "rb").read() as f:
                                if sample_hash == sizes[len(sample_hash)](f).hexdigest():
                                    sample = [path]
                                    break

                if not sample:
                    # search in Suricata files folder
                    if repconf.mongodb.enabled:
                        tasks = mongo_find(
                            "analysis", {"suricata.files.sha256": sample_hash}, {"suricata.files.file_info.path": 1, "_id": 0}
                        )
                    elif repconf.elasticsearchdb.enabled:
                        tasks = [
                            d["_source"]
                            for d in es.search(
                                index=get_analysis_index(),
                                body={"query": {"match": {"suricata.files.sha256": sample_hash}}},
                                _source="suricata.files.file_info.path",
                            )["hits"]["hits"]
                        ]
                    else:
                        tasks = []

                    if tasks:
                        for task in tasks:
                            for item in task["suricata"]["files"] or []:
                                file_path = item["file_info"]["path"]
                                if sample_hash in file_path:
                                    if path_exists(file_path):
                                        sample = [file_path]
                                        break

            except AttributeError:
                pass
            except SQLAlchemyError as e:
                log.debug("Database error viewing task: %s", e)
            finally:
                session.close()

        return sample

    @classlock
    def count_samples(self):
        """Counts the amount of samples in the database."""
        with self.Session() as session:
            try:
                sample_count = session.query(Sample).count()
            except SQLAlchemyError as e:
                log.debug("Database error counting samples: %s", e)
                return 0
        return sample_count

    @classlock
    def view_machine(self, name):
        """Show virtual machine.
        @params name: virtual machine name
        @return: virtual machine's details
        """
        with self.Session() as session:
            try:
                machine = session.query(Machine).options(joinedload(Machine.tags)).filter(Machine.name == name).first()
                # machine = session.execute(select(Machine).filter(Machine.name == name).options(joinedload(Tag))).first()
            except SQLAlchemyError as e:
                log.debug("Database error viewing machine: %s", e)
                return None
            else:
                if machine:
                    session.expunge(machine)
        return machine

    @classlock
    def view_machine_by_label(self, label):
        """Show virtual machine.
        @params label: virtual machine label
        @return: virtual machine's details
        """
        with self.Session() as session:
            try:
                machine = session.query(Machine).options(joinedload(Machine.tags)).filter(Machine.label == label).first()
            except SQLAlchemyError as e:
                log.debug("Database error viewing machine by label: %s", e)
                return None
            else:
                if machine:
                    session.expunge(machine)
        return machine

    @classlock
    def view_errors(self, task_id):
        """Get all errors related to a task.
        @param task_id: ID of task associated to the errors
        @return: list of errors.
        """
        with self.Session() as session:
            try:
                errors = session.query(Error).filter_by(task_id=task_id).all()
            except SQLAlchemyError as e:
                log.debug("Database error viewing errors: %s", e)
                return []
        return errors

    @classlock
    def get_source_url(self, sample_id=False):
        """
        Retrieve url from where sample was downloaded
        @param sample_id: Sample id
        @param task_id: Task id
        """
        source_url = False
        with self.Session() as session:
            try:
                if sample_id:
                    source_url = session.query(Sample.source_url).filter(Sample.id == int(sample_id)).first()
                    if source_url:
                        source_url = source_url[0]
            except SQLAlchemyError as e:
                log.debug("Database error listing tasks: %s", e)
            except TypeError:
                pass

        return source_url

    @classlock
    def ban_user_tasks(self, user_id: int):
        """
        Ban all tasks submitted by user_id
        @param user_id: user id
        """

        with self.Session() as session:
            _ = (
                session.query(Task)
                .filter(Task.user_id == user_id)
                .filter(Task.status == TASK_PENDING)
                .update({Task.status: TASK_BANNED}, synchronize_session=False)
            )
            session.commit()
            session.close()<|MERGE_RESOLUTION|>--- conflicted
+++ resolved
@@ -93,7 +93,6 @@
     "Shellcode_x64",
     "swf",
     "udf",
-<<<<<<< HEAD
     "vbejse",
     "vbs",
     "vbs",
@@ -103,10 +102,6 @@
     "xps",
     "xslt",
     "zip",
-=======
-    "one",
-    "inf",
->>>>>>> 34da6d17
 )
 
 log = logging.getLogger(__name__)
