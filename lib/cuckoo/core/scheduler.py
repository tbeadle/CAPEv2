--- conflicted
+++ resolved
@@ -16,41 +16,11 @@
 from lib.cuckoo.common.cleaners_utils import free_space_monitor
 from lib.cuckoo.common.config import Config
 from lib.cuckoo.common.constants import CUCKOO_ROOT
-<<<<<<< HEAD
 from lib.cuckoo.common.exceptions import CuckooUnserviceableTaskError
-from lib.cuckoo.common.utils import CATEGORIES_NEEDING_VM, free_space_monitor, load_categories
+from lib.cuckoo.common.utils import CATEGORIES_NEEDING_VM, load_categories
 from lib.cuckoo.core.analysis_manager import AnalysisManager
 from lib.cuckoo.core.database import TASK_FAILED_ANALYSIS, TASK_PENDING, Database, Machine, Task, _Database
 from lib.cuckoo.core.machinery_manager import MachineryManager
-=======
-from lib.cuckoo.common.exceptions import (
-    CuckooCriticalError,
-    CuckooGuestCriticalTimeout,
-    CuckooGuestError,
-    CuckooMachineError,
-    CuckooOperationalError,
-)
-from lib.cuckoo.common.integrations.parse_pe import PortableExecutable
-from lib.cuckoo.common.objects import File
-from lib.cuckoo.common.path_utils import path_delete, path_exists, path_mkdir
-from lib.cuckoo.common.utils import convert_to_printable, create_folder, get_memdump_path, load_categories
-from lib.cuckoo.core.database import TASK_COMPLETED, TASK_FAILED_ANALYSIS, TASK_PENDING, Database, Task
-from lib.cuckoo.core.guest import GuestManager
-from lib.cuckoo.core.log import task_log_stop
-from lib.cuckoo.core.plugins import RunAuxiliary, list_plugins
-from lib.cuckoo.core.resultserver import ResultServer
-from lib.cuckoo.core.rooter import _load_socks5_operational, rooter, vpns
-
-# os.listdir('/sys/class/net/')
-HAVE_NETWORKIFACES = False
-try:
-    import psutil
-
-    network_interfaces = list(psutil.net_if_addrs().keys())
-    HAVE_NETWORKIFACES = True
-except ImportError:
-    print("Missed dependency: pip3 install psutil")
->>>>>>> 611b9148
 
 log = logging.getLogger(__name__)
 
@@ -352,7 +322,6 @@
             # seconds--just return.
             return
 
-<<<<<<< HEAD
         while True:
             # Since we know we'll be logging the resulting message, just use f-strings
             # because they're faster and easier to read than using %s/%d and params to
@@ -381,60 +350,6 @@
                             f"# Locked Machines: {locked_machine_count}",
                             f"# Specific Locked Machines: {dict(locked_machine_stats)}",
                             f"# Total Machines: {total_machine_count}",
-=======
-            # If not enough free disk space is available, then we print an
-            # error message and wait another round (this check is ignored
-            # when the freespace configuration variable is set to zero).
-            if self.cfg.cuckoo.freespace:
-                # Resolve the full base path to the analysis folder, just in
-                # case somebody decides to make a symbolic link out of it.
-                dir_path = os.path.join(CUCKOO_ROOT, "storage", "analyses")
-                free_space_monitor(dir_path, analysis=True)
-
-            # Have we limited the number of concurrently executing machines?
-            if self.cfg.cuckoo.max_machines_count > 0 and self.categories_need_VM:
-                # Are too many running?
-                if len(machinery.running()) >= self.cfg.cuckoo.max_machines_count:
-                    continue
-
-            # If no machines are available, it's pointless to fetch for pending tasks. Loop over.
-            # But if we analyze pcaps/static only it's fine
-            if self.categories_need_VM and not machinery.availables(include_reserved=True):
-                continue
-            # Exits if max_analysis_count is defined in the configuration
-            # file and has been reached.
-            if self.maxcount and self.total_analysis_count >= self.maxcount:
-                if active_analysis_count <= 0:
-                    log.info("Maximum analysis count has been reached, shutting down.")
-                    self.stop()
-            else:
-                if self.cfg.cuckoo.batch_scheduling:
-                    tasks_to_create = []
-                    if self.categories_need_VM:
-                        # First things first, are there pending tasks?
-                        if not self.db.count_tasks(status=TASK_PENDING):
-                            continue
-                        # There are? Great, let's get them, ordered by priority and then oldest to newest
-                        tasks_with_relevant_machine_available = []
-                        for task in self.db.list_tasks(
-                            status=TASK_PENDING, order_by=(Task.priority.desc(), Task.added_on), options_not_like="node="
-                        ):
-                            # Can this task ever be serviced?
-                            if not self.db.is_serviceable(task):
-                                if self.cfg.cuckoo.fail_unserviceable:
-                                    log.debug("Task #%s: Failing unserviceable task", task.id)
-                                    self.db.set_status(task.id, TASK_FAILED_ANALYSIS)
-                                    continue
-                                log.debug("Task #%s: Unserviceable task", task.id)
-                            if self.db.is_relevant_machine_available(task=task, set_status=False):
-                                tasks_with_relevant_machine_available.append(task)
-                        # The batching number is the number of tasks that will be considered to mapping to machines for starting
-                        # Max_batch_scheduling_count is referring to the batch_scheduling config however this number
-                        # is the maximum and capped for each usage by the number of locks available which refer to
-                        # the number of expected available machines.
-                        batching_number = (
-                            max_batch_scheduling_count if machine_lock._value > max_batch_scheduling_count else machine_lock._value
->>>>>>> 611b9148
                         )
                     )
                     if self.cfg.cuckoo.scaling_semaphore:
