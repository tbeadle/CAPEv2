# Copyright (C) 2010-2015 Cuckoo Foundation.
# This file is part of Cuckoo Sandbox - http://www.cuckoosandbox.org
# See the file 'docs/LICENSE' for copying permission.

import enum
import logging
import os
import queue
import shutil
import signal
import threading
import time
from collections import defaultdict
from time import monotonic as _time

from lib.cuckoo.common.config import Config
from lib.cuckoo.common.constants import CUCKOO_ROOT
from lib.cuckoo.common.exceptions import (
    CuckooCriticalError,
    CuckooGuestCriticalTimeout,
    CuckooGuestError,
    CuckooMachineError,
    CuckooOperationalError,
)
from lib.cuckoo.common.integrations.parse_pe import PortableExecutable
from lib.cuckoo.common.objects import File
from lib.cuckoo.common.path_utils import path_delete, path_exists, path_mkdir
from lib.cuckoo.common.utils import convert_to_printable, create_folder, free_space_monitor, get_memdump_path, load_categories
from lib.cuckoo.core.database import TASK_COMPLETED, TASK_FAILED_ANALYSIS, TASK_PENDING, Database, Task
from lib.cuckoo.core.guest import GuestManager
from lib.cuckoo.core.log import task_log_stop
from lib.cuckoo.core.plugins import RunAuxiliary, list_plugins
from lib.cuckoo.core.resultserver import ResultServer
from lib.cuckoo.core.rooter import _load_socks5_operational, rooter, vpns

# os.listdir('/sys/class/net/')
HAVE_NETWORKIFACES = False
try:
    import psutil

    network_interfaces = list(psutil.net_if_addrs().keys())
    HAVE_NETWORKIFACES = True
except ImportError:
    print("Missed dependency: pip3 install psutil")

log = logging.getLogger(__name__)

machinery = None
machine_lock = None
latest_symlink_lock = threading.Lock()
routing = Config("routing")
enable_trim = int(Config("web").general.enable_trim)

active_analysis_count = 0
active_analysis_count_lock = threading.Lock()

<<<<<<< HEAD
class LoopState(enum.IntEnum):
    """Enum that represents the state of the main scheduler loop."""
    RUNNING = 1
    PAUSED = 2
    STOPPING = 3
    INACTIVE = 4

=======
>>>>>>> f6d04b43

class ScalingBoundedSemaphore(threading.Semaphore):
    """Implements a dynamic bounded semaphore.

    A bounded semaphore checks to make sure its current value doesn't exceed its
    limit value. If it does, ValueError is raised. In most situations
    semaphores are used to guard resources with limited capacity.

    If the semaphore is released too many times it's a sign of a bug. If not
    given, value defaults to 1.

    Like regular semaphores, bounded semaphores manage a counter representing
    the number of release() calls minus the number of acquire() calls, plus a
    limit value. The acquire() method blocks if necessary until it can return
    without making the counter negative. If not given, value defaults to 1.

    In this version of semaphore there is an upper limit where its limit value
    can never reach when it is changed. The idea behind it is that in machinery
    documentation there is a limit of machines that can be available so there is
    no point having it higher than that.
    """

    def __init__(self, value=1, upper_limit=1):
        threading.Semaphore.__init__(self, value)
        self._limit_value = value
        self._upper_limit = upper_limit

    def acquire(self, blocking=True, timeout=None):
        """Acquire a semaphore, decrementing the internal counter by one.

        When invoked without arguments: if the internal counter is larger than
        zero on entry, decrement it by one and return immediately. If it is zero
        on entry, block, waiting until some other thread has called release() to
        make it larger than zero. This is done with proper interlocking so that
        if multiple acquire() calls are blocked, release() will wake exactly one
        of them up. The implementation may pick one at random, so the order in
        which blocked threads are awakened should not be relied on. There is no
        return value in this case.

        When invoked with blocking set to true, do the same thing as when called
        without arguments, and return true.

        When invoked with blocking set to false, do not block. If a call without
        an argument would block, return false immediately; otherwise, do the
        same thing as when called without arguments, and return true.

        When invoked with a timeout other than None, it will block for at
        most timeout seconds.  If acquire does not complete successfully in
        that interval, return false.  Return true otherwise.

        """
        if not blocking and timeout is not None:
            raise ValueError("Cannot specify timeout for non-blocking acquire()")
        rc = False
        endtime = None
        with self._cond:
            while self._value == 0:
                if not blocking:
                    break
                if timeout is not None:
                    if endtime is None:
                        endtime = _time() + timeout
                    else:
                        timeout = endtime - _time()
                        if timeout <= 0:
                            break
                self._cond.wait(timeout)
            else:
                self._value -= 1
                rc = True
        return rc

    __enter__ = acquire

    def release(self):
        """Release a semaphore, incrementing the internal counter by one.

        When the counter is zero on entry and another thread is waiting for it
        to become larger than zero again, wake up that thread.

        If the number of releases exceeds the number of acquires,
        raise a ValueError.

        """
        with self._cond:
            if self._value > self._upper_limit:
                raise ValueError("Semaphore released too many times")
            if self._value >= self._limit_value:
                self._value = self._limit_value
                self._cond.notify()
                return
            self._value += 1
            self._cond.notify()

    def __exit__(self, t, v, tb):
        self.release()

    def update_limit(self, value):
        """Update the limit value for the semaphore

        This limit value is the bounded limit, and proposed limit values
        are validated against the upper limit.

        """
        if value < self._upper_limit and value > 0:
            self._limit_value = value
        if self._value > value:
            self._value = value

    def check_for_starvation(self, available_count: int):
        """Check for preventing starvation from coming up after updating the limit.
        Take no parameter.
        Return true on starvation.
        """
        if self._value == 0 and available_count == self._limit_value:
            self._value = self._limit_value
            return True
        # Resync of the lock value
        if abs(self._value - available_count) > 0:
            self._value = available_count
            return True
        return False


class CuckooDeadMachine(Exception):
    """Exception thrown when a machine turns dead.

    When this exception has been thrown, the analysis task will start again,
    and will try to use another machine, when available.
    """

    pass


class AnalysisManager(threading.Thread):
    """Analysis Manager.

    This class handles the full analysis process for a given task. It takes
    care of selecting the analysis machine, preparing the configuration and
    interacting with the guest agent and analyzer components to launch and
    complete the analysis and store, process and report its results.
    """

    def __init__(self, task, error_queue):
        """@param task: task object containing the details for the analysis."""
        threading.Thread.__init__(self)
        self.task = task
        self.errors = error_queue
        self.cfg = Config()
        self.aux_cfg = Config("auxiliary")
        self.storage = ""
        self.screenshot_path = ""
        self.num_screenshots = 0
        self.binary = ""
        self.machine = None
        self.db = Database()
        self.interface = None
        self.rt_table = None
        self.route = None
        self.rooter_response = ""
        self.reject_segments = None
        self.reject_hostports = None

    def init_storage(self):
        """Initialize analysis storage folder."""
        self.storage = os.path.join(CUCKOO_ROOT, "storage", "analyses", str(self.task.id))
        self.screenshot_path = os.path.join(self.storage, "shots")

        # If the analysis storage folder already exists, we need to abort the
        # analysis or previous results will be overwritten and lost.
        if path_exists(self.storage):
            log.error("Task #%s: Analysis results folder already exists at path '%s', analysis aborted", self.task.id, self.storage)
            return False

        # If we're not able to create the analysis storage folder, we have to
        # abort the analysis.
        try:
            create_folder(folder=self.storage)
        except CuckooOperationalError:
            log.error("Task #%s: Unable to create analysis folder %s", self.task.id, self.storage)
            return False

        return True

    def check_file(self, sha256):
        """Checks the integrity of the file to be analyzed."""
        sample = self.db.view_sample(self.task.sample_id)

        if sample and sha256 != sample.sha256:
            log.error(
                "Task #%s: Target file has been modified after submission: '%s'",
                self.task.id,
                convert_to_printable(self.task.target),
            )
            return False

        return True

    def store_file(self, sha256):
        """Store a copy of the file being analyzed."""
        if not path_exists(self.task.target):
            log.error(
                "Task #%s: The file to analyze does not exist at path '%s', analysis aborted",
                self.task.id,
                convert_to_printable(self.task.target),
            )
            return False

        self.binary = os.path.join(CUCKOO_ROOT, "storage", "binaries", sha256)

        if path_exists(self.binary):
            log.info("Task #%s: File already exists at '%s'", self.task.id, self.binary)
        else:
            # TODO: do we really need to abort the analysis in case we are not able to store a copy of the file?
            try:
                shutil.copy(self.task.target, self.binary)
            except (IOError, shutil.Error):
                log.error(
                    "Task #%s: Unable to store file from '%s' to '%s', analysis aborted",
                    self.task.id,
                    self.task.target,
                    self.binary,
                )
                return False

        try:
            new_binary_path = os.path.join(self.storage, "binary")
            if hasattr(os, "symlink"):
                os.symlink(self.binary, new_binary_path)
            else:
                shutil.copy(self.binary, new_binary_path)
        except (AttributeError, OSError) as e:
            log.error("Task #%s: Unable to create symlink/copy from '%s' to '%s': %s", self.task.id, self.binary, self.storage, e)

        return True

    def screenshot_machine(self):
        if not self.cfg.cuckoo.machinery_screenshots:
            return
        if self.machine is None:
            log.error("Task #%s: screenshot not possible, no machine acquired yet", self.task.id)
            return

        # same format and filename approach here as VM-based screenshots
        self.num_screenshots += 1
        screenshot_filename = f"{str(self.num_screenshots).rjust(4, '0')}.jpg"
        screenshot_path = os.path.join(self.screenshot_path, screenshot_filename)
        machinery.screenshot(self.machine.label, screenshot_path)

    def acquire_machine(self):
        """Acquire an analysis machine from the pool of available ones."""
        machine = None
        orphan = False
        # Start a loop to acquire a machine to run the analysis on.
        while True:
            machine_lock.acquire()

            # If the user specified a specific machine ID, a platform to be
            # used or machine tags acquire the machine accordingly.
            task_archs, task_tags = self.db._task_arch_tags_helper(self.task)
            os_version = self.db._package_vm_requires_check(self.task.package)

            # In some cases it's possible that we enter this loop without having any available machines. We should make sure this is not
            # such case, or the analysis task will fail completely.
            if not machinery.availables(
                label=self.task.machine, platform=self.task.platform, tags=task_tags, arch=task_archs, os_version=os_version
            ):
                machine_lock.release()
                log.debug(
                    "Task #%s: no machine available yet for machine '%s', platform '%s' or tags '%s'.",
                    self.task.id,
                    self.task.machine,
                    self.task.platform,
                    self.task.tags,
                )
                time.sleep(1)
                continue
            if self.cfg.cuckoo.batch_scheduling and not orphan:
                machine = machinery.acquire(
                    machine_id=self.task.machine,
                    platform=self.task.platform,
                    tags=task_tags,
                    arch=task_archs,
                    os_version=os_version,
                    need_scheduled=True,
                )
            else:
                machine = machinery.acquire(
                    machine_id=self.task.machine,
                    platform=self.task.platform,
                    tags=task_tags,
                    arch=task_archs,
                    os_version=os_version,
                )

            # If no machine is available at this moment, wait for one second and try again.
            if not machine:
                machine_lock.release()
                log.debug(
                    "Task #%s: no machine available yet for machine '%s', platform '%s' or tags '%s'.",
                    self.task.id,
                    self.task.machine,
                    self.task.platform,
                    self.task.tags,
                )
                time.sleep(1)
                orphan = True
            else:
                log.info(
                    "Task #%s: acquired machine %s (label=%s, arch=%s, platform=%s)",
                    self.task.id,
                    machine.name,
                    machine.label,
                    machine.arch,
                    machine.platform,
                )
                break

        self.machine = machine

    def build_options(self):
        """Generate analysis options.
        @return: options dict.
        """
        options = {
            "id": self.task.id,
            "ip": self.machine.resultserver_ip,
            "port": self.machine.resultserver_port,
            "category": self.task.category,
            "target": self.task.target,
            "package": self.task.package,
            "options": self.task.options,
            "enforce_timeout": self.task.enforce_timeout,
            "clock": self.task.clock,
            "terminate_processes": self.cfg.cuckoo.terminate_processes,
            "upload_max_size": self.cfg.resultserver.upload_max_size,
            "do_upload_max_size": int(self.cfg.resultserver.do_upload_max_size),
            "enable_trim": enable_trim,
            "timeout": self.task.timeout or self.cfg.timeouts.default,
        }

        if self.task.category == "file":
            file_obj = File(self.task.target)
            options["file_name"] = file_obj.get_name()
            options["file_type"] = file_obj.get_type()
            # if it's a PE file, collect export information to use in more smartly determining the right package to use
            options["exports"] = PortableExecutable(self.task.target).get_dll_exports()
            del file_obj

        # options from auxiliary.conf
        for plugin in self.aux_cfg.auxiliary_modules.keys():
            options[plugin] = self.aux_cfg.auxiliary_modules[plugin]

        return options

    def category_checks(self):
        if self.task.category in ("file", "pcap", "static"):
            sha256 = File(self.task.target).get_sha256()
            # Check whether the file has been changed for some unknown reason.
            # And fail this analysis if it has been modified.
            if not self.check_file(sha256):
                log.debug("check file")
                return False

            # Store a copy of the original file.
            if not self.store_file(sha256):
                log.debug("store file")
                return False

        if self.task.category in ("pcap", "static"):
            if self.task.category == "pcap":
                if hasattr(os, "symlink"):
                    os.symlink(self.binary, os.path.join(self.storage, "dump.pcap"))
                else:
                    shutil.copy(self.binary, os.path.join(self.storage, "dump.pcap"))
            # create the logs/files directories as
            # normally the resultserver would do it
            dirnames = ["logs", "files", "aux"]
            for dirname in dirnames:
                try:
                    path_mkdir(os.path.join(self.storage, dirname))
                except Exception:
                    log.debug("Failed to create folder %s", dirname)
            return True

    def launch_analysis(self):
        """Start analysis."""
        global active_analysis_count
        succeeded = False
        dead_machine = False
        self.socks5s = _load_socks5_operational()
        aux = False
        # Initialize the analysis folders.
        if not self.init_storage():
            log.debug("Failed to initialize the analysis folder")
            return False

        category_early_escape = self.category_checks()
        if isinstance(category_early_escape, bool):
            return category_early_escape

        log.info(
            "Task #%s: Starting analysis of %s '%s'",
            self.task.id,
            self.task.category.upper(),
            convert_to_printable(self.task.target),
        )

        # Acquire analysis machine.
        try:
            self.acquire_machine()
            guest_log = self.db.set_task_vm_and_guest_start(
                self.task.id, self.machine.name, self.machine.label, self.machine.id, machinery.__class__.__name__
            )
        # At this point we can tell the ResultServer about it.
        except CuckooOperationalError as e:
            machine_lock.release()
            log.error("Task #%s: Cannot acquire machine: %s", self.task.id, e, exc_info=True)
            return False

        try:
            unlocked = False

            # Mark the selected analysis machine in the database as started.
            # Start the machine.
            machinery.start(self.machine.label)

            # By the time start returns it will have fully started the Virtual
            # Machine. We can now safely release the machine lock.
            machine_lock.release()
            unlocked = True

            # Generate the analysis configuration file.
            options = self.build_options()

            try:
                ResultServer().add_task(self.task, self.machine)
            except Exception as e:
                machinery.release(self.machine.label)
                log.exception(e, exc_info=True)
                self.errors.put(e)

            aux = RunAuxiliary(task=self.task, machine=self.machine)

            # Enable network routing.
            self.route_network()

            aux.start()

            # Initialize the guest manager.
            guest = GuestManager(self.machine.name, self.machine.ip, self.machine.platform, self.task.id, self)

            options["clock"] = self.db.update_clock(self.task.id)
            self.db.guest_set_status(self.task.id, "starting")
            # Start the analysis.
            guest.start_analysis(options)
            if self.db.guest_get_status(self.task.id) == "starting":
                self.db.guest_set_status(self.task.id, "running")
                guest.wait_for_completion()
            self.db.guest_set_status(self.task.id, "stopping")
            succeeded = True
        except (CuckooMachineError, CuckooGuestCriticalTimeout) as e:
            if not unlocked:
                machine_lock.release()
            log.error(str(e), extra={"task_id": self.task.id}, exc_info=True)
            dead_machine = True
        except CuckooGuestError as e:
            if not unlocked:
                machine_lock.release()
            log.error(str(e), extra={"task_id": self.task.id}, exc_info=True)
        finally:
            # Stop Auxiliary modules.
            if aux:
                aux.stop()

            # Take a memory dump of the machine before shutting it off.
            if self.cfg.cuckoo.memory_dump or self.task.memory:
                try:
                    dump_path = get_memdump_path(self.task.id)
                    need_space, space_available = free_space_monitor(os.path.dirname(dump_path), return_value=True)
                    if need_space:
                        log.error("Not enough free disk space! Could not dump ram (Only %d MB!)", space_available)
                    else:
                        machinery.dump_memory(self.machine.label, dump_path)
                except NotImplementedError:
                    log.error("The memory dump functionality is not available for the current machine manager")

                except CuckooMachineError as e:
                    log.error(e, exc_info=True)

            try:
                # Stop the analysis machine.
                machinery.stop(self.machine.label)

            except CuckooMachineError as e:
                log.warning("Task #%s: Unable to stop machine %s: %s", self.task.id, self.machine.label, e)

            # Mark the machine in the database as stopped. Unless this machine
            # has been marked as dead, we just keep it as "started" in the
            # database so it'll not be used later on in this session.
            self.db.guest_stop(guest_log)

            # After all this, we can make the ResultServer forget about the
            # internal state for this analysis task.
            ResultServer().del_task(self.task, self.machine)

            # Drop the network routing rules if any.
            self.unroute_network()

            if dead_machine:
                # Remove the guest from the database, so that we can assign a
                # new guest when the task is being analyzed with another machine.
                self.db.guest_remove(guest_log)
                machinery.delete_machine(self.machine.name)

                # Remove the analysis directory that has been created so
                # far, as launch_analysis() is going to be doing that again.
                shutil.rmtree(self.storage)

                # This machine has turned dead, so we throw an exception here
                # which informs the AnalysisManager that it should analyze
                # this task again with another available machine.
                raise CuckooDeadMachine()

            try:
                # Release the analysis machine. But only if the machine has not turned dead yet.
                machinery.release(self.machine.label)

            except CuckooMachineError as e:
                log.error(
                    "Task #%s: Unable to release machine %s, reason %s. You might need to restore it manually",
                    self.task.id,
                    self.machine.label,
                    e,
                )

        return succeeded

    def run(self):
        """Run manager thread."""
        global active_analysis_count
        active_analysis_count_lock.acquire()
        active_analysis_count += 1
        active_analysis_count_lock.release()
        try:
            while True:
                try:
                    success = self.launch_analysis()
                except CuckooDeadMachine as e:
                    log.exception(e)
                    continue

                break

            self.db.set_status(self.task.id, TASK_COMPLETED)

            # If the task is still available in the database, update our task
            # variable with what's in the database, as otherwise we're missing
            # out on the status and completed_on change. This would then in
            # turn thrown an exception in the analysisinfo processing module.
            self.task = self.db.view_task(self.task.id) or self.task

            log.debug("Task #%s: Released database task with status %s", self.task.id, success)

            # We make a symbolic link ("latest") which links to the latest
            # analysis - this is useful for debugging purposes. This is only
            # supported under systems that support symbolic links.
            if hasattr(os, "symlink"):
                latest = os.path.join(CUCKOO_ROOT, "storage", "analyses", "latest")

                # First we have to remove the existing symbolic link, then we have to create the new one.
                # Deal with race conditions using a lock.
                latest_symlink_lock.acquire()
                try:
                    # As per documentation, lexists() returns True for dead symbolic links.
                    if os.path.lexists(latest):
                        path_delete(latest)

                    os.symlink(self.storage, latest)
                except OSError as e:
                    log.warning("Task #%s: Error pointing latest analysis symlink: %s", self.task.id, e)
                finally:
                    latest_symlink_lock.release()

            log.info("Task #%s: analysis procedure completed", self.task.id)
        except Exception as e:
            log.exception("Task #%s: Failure in AnalysisManager.run: %s", self.task.id, e)
        finally:
            self.db.set_status(self.task.id, TASK_COMPLETED)
            task_log_stop(self.task.id)
            active_analysis_count_lock.acquire()
            active_analysis_count -= 1
            active_analysis_count_lock.release()

    def _rooter_response_check(self):
        if self.rooter_response and self.rooter_response["exception"] is not None:
            raise CuckooCriticalError(f"Error execution rooter command: {self.rooter_response['exception']}")

    def route_network(self):
        """Enable network routing if desired."""
        # Determine the desired routing strategy (none, internet, VPN).
        self.route = routing.routing.route

        if self.task.route:
            self.route = self.task.route

        if self.route in ("none", "None", "drop", "false"):
            self.interface = None
            self.rt_table = None
        elif self.route == "inetsim":
            self.interface = routing.inetsim.interface
        elif self.route == "tor":
            self.interface = routing.tor.interface
        elif self.route == "internet" and routing.routing.internet != "none":
            self.interface = routing.routing.internet
            self.rt_table = routing.routing.rt_table
            if routing.routing.reject_segments != "none":
                self.reject_segments = routing.routing.reject_segments
            if routing.routing.reject_hostports != "none":
                self.reject_hostports = str(routing.routing.reject_hostports)
        elif self.route in vpns:
            self.interface = vpns[self.route].interface
            self.rt_table = vpns[self.route].rt_table
        elif self.route in self.socks5s:
            self.interface = ""
        else:
            log.warning("Unknown network routing destination specified, ignoring routing for this analysis: %s", self.route)
            self.interface = None
            self.rt_table = None

        # Check if the network interface is still available. If a VPN dies for
        # some reason, its tunX interface will no longer be available.
        if self.interface and not rooter("nic_available", self.interface):
            log.error(
                "The network interface '%s' configured for this analysis is "
                "not available at the moment, switching to route=none mode",
                self.interface,
            )
            self.route = "none"
            self.interface = None
            self.rt_table = None

        if self.route == "inetsim":
            self.rooter_response = rooter(
                "inetsim_enable",
                self.machine.ip,
                str(routing.inetsim.server),
                str(routing.inetsim.dnsport),
                str(self.cfg.resultserver.port),
                str(routing.inetsim.ports),
            )

        elif self.route == "tor":
            self.rooter_response = rooter(
                "socks5_enable",
                self.machine.ip,
                str(self.cfg.resultserver.port),
                str(routing.tor.dnsport),
                str(routing.tor.proxyport),
            )

        elif self.route in self.socks5s:
            self.rooter_response = rooter(
                "socks5_enable",
                self.machine.ip,
                str(self.cfg.resultserver.port),
                str(self.socks5s[self.route]["dnsport"]),
                str(self.socks5s[self.route]["port"]),
            )

        elif self.route in ("none", "None", "drop"):
            self.rooter_response = rooter("drop_enable", self.machine.ip, str(self.cfg.resultserver.port))

        self._rooter_response_check()

        # check if the interface is up
        if HAVE_NETWORKIFACES and routing.routing.verify_interface and self.interface and self.interface not in network_interfaces:
            log.info("Network interface {} not found, falling back to dropping network traffic", self.interface)
            self.interface = None
            self.rt_table = None
            self.route = "drop"

        if self.interface:
            self.rooter_response = rooter("forward_enable", self.machine.interface, self.interface, self.machine.ip)
            self._rooter_response_check()
            if self.reject_segments:
                self.rooter_response = rooter(
                    "forward_reject_enable", self.machine.interface, self.interface, self.machine.ip, self.reject_segments
                )
                self._rooter_response_check()
            if self.reject_hostports:
                self.rooter_response = rooter(
                    "hostports_reject_enable", self.machine.interface, self.machine.ip, self.reject_hostports
                )
                self._rooter_response_check()

        log.info("Enabled route '%s'.", self.route)

        if self.rt_table:
            self.rooter_response = rooter("srcroute_enable", self.rt_table, self.machine.ip)
            self._rooter_response_check()

    def unroute_network(self):
        if self.interface:
            self.rooter_response = rooter("forward_disable", self.machine.interface, self.interface, self.machine.ip)
            self._rooter_response_check()
            if self.reject_segments:
                self.rooter_response = rooter(
                    "forward_reject_disable", self.machine.interface, self.interface, self.machine.ip, self.reject_segments
                )
                self._rooter_response_check()
            if self.reject_hostports:
                self.rooter_response = rooter(
                    "hostports_reject_disable", self.machine.interface, self.machine.ip, self.reject_hostports
                )
                self._rooter_response_check()
            log.info("Disabled route '%s'", self.route)

        if self.rt_table:
            self.rooter_response = rooter("srcroute_disable", self.rt_table, self.machine.ip)
            self._rooter_response_check()

        if self.route == "inetsim":
            self.rooter_response = rooter(
                "inetsim_disable",
                self.machine.ip,
                routing.inetsim.server,
                str(routing.inetsim.dnsport),
                str(self.cfg.resultserver.port),
                str(routing.inetsim.ports),
            )

        elif self.route == "tor":
            self.rooter_response = rooter(
                "socks5_disable",
                self.machine.ip,
                str(self.cfg.resultserver.port),
                str(routing.tor.dnsport),
                str(routing.tor.proxyport),
            )

        elif self.route in self.socks5s:
            self.rooter_response = rooter(
                "socks5_disable",
                self.machine.ip,
                str(self.cfg.resultserver.port),
                str(self.socks5s[self.route]["dnsport"]),
                str(self.socks5s[self.route]["port"]),
            )

        elif self.route in ("none", "None", "drop"):
            self.rooter_response = rooter("drop_disable", self.machine.ip, str(self.cfg.resultserver.port))

        self._rooter_response_check()


class Scheduler:
    """Tasks Scheduler.

    This class is responsible for the main execution loop of the tool. It
    prepares the analysis machines and keep waiting and loading for new
    analysis tasks.
    Whenever a new task is available, it launches AnalysisManager which will
    take care of running the full analysis process and operating with the
    assigned analysis machine.
    """

    def __init__(self, maxcount=None):
        self.loop_state = LoopState.INACTIVE
        self.cfg = Config()
        self.db = Database()
        self.maxcount = maxcount
        self.total_analysis_count = 0
        self.analyzing_categories, self.categories_need_VM = load_categories()
        self.analysis_threads = []

    def signal_handler(self, signum, frame):
        """Scheduler signal handler"""
        sig = signal.Signals(signum)
        if sig in (signal.SIGHUP, signal.SIGTERM):
            log.info("received signal '%s', waiting for remaining analysis to finish before stopping", sig.name)
            self.loop_state = LoopState.STOPPING
        elif sig == signal.SIGUSR1:
            log.info("received signal '%s', pausing new detonations, running detonations will continue until completion", sig.name)
            self.loop_state = LoopState.PAUSED
        elif sig == signal.SIGUSR2:
            log.info("received signal '%s', resuming detonations", sig.name)
            self.loop_state = LoopState.RUNNING
        else:
            log.info("received signal '%s', nothing to do", sig.name)

    def initialize(self):
        """Initialize the machine manager."""
        global machinery, machine_lock

        machinery_name = self.cfg.cuckoo.machinery
        if not self.categories_need_VM:
            return

        # Get registered class name. Only one machine manager is imported,
        # therefore there should be only one class in the list.
        plugin = list_plugins("machinery")[0]
        # Initialize the machine manager.
        machinery = plugin()

        # Find its configuration file.
        conf = os.path.join(CUCKOO_ROOT, "conf", f"{machinery_name}.conf")

        if not path_exists(conf):
            raise CuckooCriticalError(
                f'The configuration file for machine manager "{machinery_name}" does not exist at path: {conf}'
            )

        # Provide a dictionary with the configuration options to the
        # machine manager instance.
        machinery.set_options(Config(machinery_name))

        # Initialize the machine manager.
        try:
            machinery.initialize(machinery_name)
        except CuckooMachineError as e:
            raise CuckooCriticalError(f"Error initializing machines: {e}")
        # If the user wants to use the scaling bounded semaphore, check what machinery is specified, and then
        # grab the required configuration key for setting the upper limit
        if self.cfg.cuckoo.scaling_semaphore:
            machinery_opts = machinery.options.get(machinery_name)
            if machinery_name == "az":
                machines_limit = machinery_opts.get("total_machines_limit")
            elif machinery_name == "aws":
                machines_limit = machinery_opts.get("dynamic_machines_limit")
        # You set this value if you are using a machinery that is NOT auto-scaling
        max_vmstartup_count = self.cfg.cuckoo.max_vmstartup_count
        if max_vmstartup_count:
            # The BoundedSemaphore is used to prevent CPU starvation when starting up multiple VMs
            machine_lock = threading.BoundedSemaphore(max_vmstartup_count)
        # You set this value if you are using a machinery that IS auto-scaling
        elif self.cfg.cuckoo.scaling_semaphore and machines_limit:
            # The ScalingBoundedSemaphore is used to keep feeding available machines from the pending tasks queue
            machine_lock = ScalingBoundedSemaphore(value=len(machinery.machines()), upper_limit=machines_limit)
        else:
            machine_lock = threading.Lock()

        log.info(
            'Using "%s" machine manager with max_analysis_count=%d, max_machines_count=%d, and max_vmstartup_count=%d',
            machinery_name,
            self.cfg.cuckoo.max_analysis_count,
            self.cfg.cuckoo.max_machines_count,
            self.cfg.cuckoo.max_vmstartup_count,
        )

        # At this point all the available machines should have been identified
        # and added to the list. If none were found, Cuckoo needs to abort the
        # execution.

        if not len(machinery.machines()):
            raise CuckooCriticalError("No machines available")
        else:
            log.info("Loaded %d machine/s", len(machinery.machines()))

        if len(machinery.machines()) > 1 and self.db.engine.name == "sqlite":
            log.warning(
                "As you've configured CAPE to execute parallelanalyses, we recommend you to switch to a PostgreSQL database as SQLite might cause some issues"
            )

        # Drop all existing packet forwarding rules for each VM. Just in case
        # Cuckoo was terminated for some reason and various forwarding rules
        # have thus not been dropped yet.
        for machine in machinery.machines():
            if not machine.interface:
                log.info(
                    "Unable to determine the network interface for VM with name %s, Cuckoo will not be able to give it "
                    "full internet access or route it through a VPN! Please define a default network interface for the "
                    "machinery or define a network interface for each VM",
                    machine.name,
                )
                continue

            # Drop forwarding rule to each VPN.
            for vpn in vpns.values():
                rooter("forward_disable", machine.interface, vpn.interface, machine.ip)

            # Drop forwarding rule to the internet / dirty line.
            if routing.routing.internet != "none":
                rooter("forward_disable", machine.interface, routing.routing.internet, machine.ip)

    def stop(self):
        """Set loop state to stopping."""
        self.loop_state = LoopState.STOPPING

    def shutdown_machinery(self):
        """Shutdown machine manager (used to kill machines that still alive)."""
        if self.categories_need_VM:
            machinery.shutdown()

    def start(self):
        """Start scheduler."""
        self.initialize()

        log.info("Waiting for analysis tasks")

        # Handle interrupts
        for _signal in [signal.SIGHUP, signal.SIGTERM, signal.SIGUSR1, signal.SIGUSR2]:
            signal.signal(_signal, self.signal_handler)

        # Message queue with threads to transmit exceptions (used as IPC).
        errors = queue.Queue()

        # Command-line overrides the configuration file.
        if self.maxcount is None:
            self.maxcount = self.cfg.cuckoo.max_analysis_count

        # Start the logger which grabs database information
        if self.cfg.cuckoo.periodic_log:
            self._thr_periodic_log()
        # Update timer for semaphore limit value if enabled
        if self.cfg.cuckoo.scaling_semaphore and not self.cfg.cuckoo.max_vmstartup_count:
            # Note that this variable only exists under these conditions
            scaling_semaphore_timer = time.time()

        if self.cfg.cuckoo.batch_scheduling:
            max_batch_scheduling_count = (
                self.cfg.cuckoo.max_batch_count if self.cfg.cuckoo.max_batch_count and self.cfg.cuckoo.max_batch_count > 1 else 5
            )
        # This loop runs forever.

        self.loop_state = LoopState.RUNNING
        while self.loop_state in (LoopState.RUNNING, LoopState.PAUSED, LoopState.STOPPING):
            if self.loop_state == LoopState.STOPPING:
                # Wait for analyses to finish before stopping
                while self.analysis_threads:
                    thread = self.analysis_threads.pop()
                    log.debug("Waiting for analysis PID %d", thread.native_id)
                    thread.join()
                break
            if self.loop_state == LoopState.PAUSED:
                log.debug("scheduler is paused, send '%s' to process %d to resume", signal.SIGUSR2, os.getpid())
                time.sleep(5)
                continue
            # Update scaling bounded semaphore limit value, if enabled, based on the number of machines
            # Wait until the machine lock is not locked. This is only the case
            # when all machines are fully running, rather than "about to start"
            # or "still busy starting". This way we won't have race conditions
            # with finding out there are no available machines in the analysis
            # manager or having two analyses pick the same machine.

            # Update semaphore limit value if enabled based on the number of machines
            if self.cfg.cuckoo.scaling_semaphore and not self.cfg.cuckoo.max_vmstartup_count:
                # Every x seconds, update the semaphore limit. This requires a database call to machinery.availables(),
                # hence waiting a bit between calls
                if scaling_semaphore_timer + int(self.cfg.cuckoo.scaling_semaphore_update_timer) < time.time():
                    machine_lock.update_limit(len(machinery.machines()))
                    # Prevent full starvation, very unlikely to ever happen.
                    machine_lock.check_for_starvation(machinery.availables())
                    # Note that this variable only exists under these conditions
                    scaling_semaphore_timer = time.time()

            if self.categories_need_VM:
                if not machine_lock.acquire(False):
                    continue
                machine_lock.release()

            # If not enough free disk space is available, then we print an
            # error message and wait another round (this check is ignored
            # when the freespace configuration variable is set to zero).
            if self.cfg.cuckoo.freespace:
                # Resolve the full base path to the analysis folder, just in
                # case somebody decides to make a symbolic link out of it.
                dir_path = os.path.join(CUCKOO_ROOT, "storage", "analyses")
                need_space, space_available = free_space_monitor(dir_path, return_value=True, analysis=True)
                if need_space:
                    log.error(
                        "Not enough free disk space! (Only %d MB!). You can change limits it in cuckoo.conf -> freespace",
                        space_available,
                    )
                    continue

            # Have we limited the number of concurrently executing machines?
            if self.cfg.cuckoo.max_machines_count > 0 and self.categories_need_VM:
                # Are too many running?
                if len(machinery.running()) >= self.cfg.cuckoo.max_machines_count:
                    continue

            # If no machines are available, it's pointless to fetch for pending tasks. Loop over.
            # But if we analyze pcaps/static only it's fine
            if self.categories_need_VM and not machinery.availables(include_reserved=True):
                continue
            # Exits if max_analysis_count is defined in the configuration
            # file and has been reached.
            if self.maxcount and self.total_analysis_count >= self.maxcount:
                if active_analysis_count <= 0:
                    log.info("Maximum analysis count has been reached, shutting down.")
                    self.stop()
            else:
                if self.cfg.cuckoo.batch_scheduling:
                    tasks_to_create = []
                    if self.categories_need_VM:
                        # First things first, are there pending tasks?
                        if not self.db.count_tasks(status=TASK_PENDING):
                            continue
                        # There are? Great, let's get them, ordered by priority and then oldest to newest
                        tasks_with_relevant_machine_available = []
                        for task in self.db.list_tasks(
                            status=TASK_PENDING, order_by=(Task.priority.desc(), Task.added_on), options_not_like="node="
                        ):
                            # Can this task ever be serviced?
                            if not self.db.is_serviceable(task):
                                if self.cfg.cuckoo.fail_unserviceable:
                                    log.debug("Task #%s: Failing unserviceable task", task.id)
                                    self.db.set_status(task.id, TASK_FAILED_ANALYSIS)
                                    continue
                                log.debug("Task #%s: Unserviceable task", task.id)
                            if self.db.is_relevant_machine_available(task=task, set_status=False):
                                tasks_with_relevant_machine_available.append(task)
                        # The batching number is the number of tasks that will be considered to mapping to machines for starting
                        # Max_batch_scheduling_count is referring to the batch_scheduling config however this number
                        # is the maximum and capped for each usage by the number of locks available which refer to
                        # the number of expected available machines.
                        batching_number = (
                            max_batch_scheduling_count if machine_lock._value > max_batch_scheduling_count else machine_lock._value
                        )
                        if len(tasks_with_relevant_machine_available) > batching_number:
                            tasks_with_relevant_machine_available = tasks_with_relevant_machine_available[:batching_number]
                        tasks_to_create = self.db.map_tasks_to_available_machines(tasks_with_relevant_machine_available)
                    else:
                        tasks_to_create = []
                        while True:
                            task = self.db.fetch_task(self.analyzing_categories)
                            if not task:
                                break
                            else:
                                tasks_to_create.append(task)
                    for task in tasks_to_create:
                        task = self.db.view_task(task.id)
                        log.debug("Task #%s: Processing task", task.id)
                        self.total_analysis_count += 1
                        # Initialize and start the analysis manager.
                        analysis = AnalysisManager(task, errors)
                        analysis.daemon = True
                        analysis.start()
                        self.analysis_threads.append(analysis)
                    # We only want to keep track of active threads
                    self.analysis_threads = [t for t in self.analysis_threads if t.is_alive()]
                else:
                    if self.categories_need_VM:
                        # First things first, are there pending tasks?
                        if not self.db.count_tasks(status=TASK_PENDING):
                            continue
                        relevant_machine_is_available = False
                        # There are? Great, let's get them, ordered by priority and then oldest to newest
                        for task in self.db.list_tasks(
                            status=TASK_PENDING, order_by=(Task.priority.desc(), Task.added_on), options_not_like="node="
                        ):
                            # Can this task ever be serviced?
                            if not self.db.is_serviceable(task):
                                if self.cfg.cuckoo.fail_unserviceable:
                                    log.debug("Task #%s: Failing unserviceable task", task.id)
                                    self.db.set_status(task.id, TASK_FAILED_ANALYSIS)
                                    continue
                                log.debug("Task #%s: Unserviceable task", task.id)
                            relevant_machine_is_available = self.db.is_relevant_machine_available(task)
                            if relevant_machine_is_available:
                                break
                        if not relevant_machine_is_available:
                            task = None
                        else:
                            task = self.db.view_task(task.id)
                    else:
                        task = self.db.fetch_task(self.analyzing_categories)
                    if task:
                        log.debug("Task #%s: Processing task", task.id)
                        self.total_analysis_count += 1
                        # Initialize and start the analysis manager.
                        analysis = AnalysisManager(task, errors)
                        analysis.daemon = True
                        analysis.start()
                        self.analysis_threads.append(analysis)
                    # We only want to keep track of active threads
                    self.analysis_threads = [t for t in self.analysis_threads if t.is_alive()]

            # Deal with errors.
            try:
                raise errors.get(block=False)
            except queue.Empty:
                pass
        self.loop_state = LoopState.INACTIVE

    def _thr_periodic_log(self):
        global active_analysis_count
        specific_available_machine_counts = defaultdict(int)
        for machine in self.db.get_available_machines():
            for tag in machine.tags:
                if tag:
                    specific_available_machine_counts[tag.name] += 1
            if machine.platform:
                specific_available_machine_counts[machine.platform] += 1
        specific_pending_task_counts = defaultdict(int)
        for task in self.db.list_tasks(status=TASK_PENDING):
            for tag in task.tags:
                if tag:
                    specific_pending_task_counts[tag.name] += 1
            if task.platform:
                specific_pending_task_counts[task.platform] += 1
            if task.machine:
                specific_pending_task_counts[task.machine] += 1
        specific_locked_machine_counts = defaultdict(int)
        for machine in self.db.list_machines(locked=True):
            for tag in machine.tags:
                if tag:
                    specific_locked_machine_counts[tag.name] += 1
            if machine.platform:
                specific_locked_machine_counts[machine.platform] += 1
        if self.cfg.cuckoo.scaling_semaphore:
            number_of_machine_scheduled = machinery.get_machines_scheduled()
            log.debug(
                "# Pending Tasks: %d; # Specific Pending Tasks: %s; # Available Machines: %d; # Available Specific Machines: %s; # Locked Machines: %d; # Specific Locked Machines: %s; # Total Machines: %d; Lock value: %d/%d; # Active analysis: %d; # Machines scheduled: %d",
                self.db.count_tasks(status=TASK_PENDING),
                dict(specific_pending_task_counts),
                self.db.count_machines_available(),
                dict(specific_available_machine_counts),
                len(self.db.list_machines(locked=True)),
                dict(specific_locked_machine_counts),
                len(self.db.list_machines()),
                machine_lock._value,
                machine_lock._limit_value,
                active_analysis_count,
                number_of_machine_scheduled,
            )
        else:
            log.debug(
                "# Pending Tasks: %d; # Specific Pending Tasks: %s; # Available Machines: %d; # Available Specific Machines: %s; # Locked Machines: %d; # Specific Locked Machines: %s; # Total Machines: %d",
                self.db.count_tasks(status=TASK_PENDING),
                dict(specific_pending_task_counts),
                self.db.count_machines_available(),
                dict(specific_available_machine_counts),
                len(self.db.list_machines(locked=True)),
                dict(specific_locked_machine_counts),
                len(self.db.list_machines()),
            )
        thr = threading.Timer(10, self._thr_periodic_log)
        thr.daemon = True
        thr.start()<|MERGE_RESOLUTION|>--- conflicted
+++ resolved
@@ -54,7 +54,7 @@
 active_analysis_count = 0
 active_analysis_count_lock = threading.Lock()
 
-<<<<<<< HEAD
+
 class LoopState(enum.IntEnum):
     """Enum that represents the state of the main scheduler loop."""
     RUNNING = 1
@@ -62,8 +62,6 @@
     STOPPING = 3
     INACTIVE = 4
 
-=======
->>>>>>> f6d04b43
 
 class ScalingBoundedSemaphore(threading.Semaphore):
     """Implements a dynamic bounded semaphore.
